#!/usr/bin/env python3
# encoding: utf-8

"""Python Crypto Bot consuming Coinbase Pro or Binance APIs"""

import functools
import os
import sched
import sys
import time
import signal
import json
from datetime import datetime, timedelta
import pandas as pd

from models.AppState import AppState
from models.chat import telegram
from models.exchange.Granularity import Granularity
from models.helper.LogHelper import Logger
from models.helper.MarginHelper import calculate_margin
from models.PyCryptoBot import PyCryptoBot
from models.PyCryptoBot import truncate as _truncate
from models.Stats import Stats
from models.Strategy import Strategy
from models.Trading import TechnicalAnalysis
from models.TradingAccount import TradingAccount
from views.TradingGraphs import TradingGraphs
from models.helper.TextBoxHelper import TextBox
from models.exchange.ExchangesEnum import Exchange
from models.exchange.binance import WebSocketClient as BWebSocketClient
from models.exchange.coinbase_pro import WebSocketClient as CWebSocketClient
from models.exchange.kucoin import WebSocketClient as KWebSocketClient
from models.helper.TelegramBotHelper import TelegramBotHelper

# minimal traceback
sys.tracebacklimit = 1

app = PyCryptoBot()
account = TradingAccount(app)
Stats(app, account).show()
technical_analysis = None
state = AppState(app, account)
state.initLastAction()

telegram_bot = TelegramBotHelper(app)

s = sched.scheduler(time.time, time.sleep)

pd.set_option('display.float_format', '{:.8f}'.format)

def signal_handler(signum, frame):
    if signum == 2:
        print("Please be patient while websockets terminate!")
        #Logger.debug(frame)
        return


def executeJob(
    sc=None,
    _app: PyCryptoBot = None,
    _state: AppState = None,
    _technical_analysis=None,
    _websocket=None,
    trading_data=pd.DataFrame(),
):
    """Trading bot job which runs at a scheduled interval"""

    if app.isLive():
        state.account.mode = "live"
    else:
        state.account.mode = "test"

    # This is used to control some API calls when using websockets
    last_api_call_datetime = datetime.now() - _state.last_api_call_datetime
    if last_api_call_datetime.seconds > 60:
        _state.last_api_call_datetime = datetime.now()

    # this is used to confirm last trade if error occured during trade process
    # make sure signals and telegram info is set correctly, close bot if needed on sell
    if app.isLive():
        if _state.action == "check_buy" and _state.last_action == "BUY":
            _state.trade_error_cnt = 0
            _state.trailing_buy = 0
            _state.action = None
            telegram_bot.add_open_order()

            Logger.warning(
                f"{_app.getMarket()} ({_app.printGranularity}) - {datetime.today().strftime('%Y-%m-%d %H:%M:%S')}\n"
                f"Catching BUY that occured previously. Updating signal information."
            )

            _app.notifyTelegram(
                _app.getMarket()
                + " ("
                + _app.printGranularity()
                + ") - "
                + datetime.today().strftime("%Y-%m-%d %H:%M:%S")
                + "\n"
                + "Catching BUY that occured previously. Updating signal information."
            )

        elif _state.action == "check_sell" and _state.last_action == "SELL":
            _state.prevent_loss = 0
            _state.tsl_triggered = 0
            _state.trade_error_cnt = 0
            _state.action = None
            telegram_bot.remove_open_order()

            Logger.warning(
                f"{_app.getMarket()} ({_app.printGranularity}) - {datetime.today().strftime('%Y-%m-%d %H:%M:%S')}\n"
                f"Catching SELL that occured previously. Updating signal information."
            )

            _app.notifyTelegram(
                _app.getMarket()
                + " ("
                + _app.printGranularity()
                + ") - "
                + datetime.today().strftime("%Y-%m-%d %H:%M:%S")
                + "\n"
                + "Catching SELL that occured previously. Updating signal information."
            )

            if _app.enableexitaftersell and _app.startmethod not in (
                "standard",
                "telegram",
            ):
                sys.exit(0)

    # This is used by the telegram bot
    # If it not enabled in config while will always be False
    if not _app.isSimulation():
        controlstatus = telegram_bot.checkbotcontrolstatus()
        while controlstatus == "pause" or controlstatus == "paused":
            if controlstatus == "pause":
                text_box = TextBox(80, 22)
                text_box.singleLine()
                text_box.center(f"Pausing Bot {_app.getMarket()}")
                text_box.singleLine()
                Logger.debug("Pausing Bot.")
                print(str(datetime.now()).format() + " - Bot is paused")
                _app.notifyTelegram(f"{_app.getMarket()} bot is paused")
                telegram_bot.updatebotstatus("paused")
                if _app.enableWebsocket():
                    Logger.info("Stopping _websocket...")
                    _websocket.close()

            time.sleep(30)
            controlstatus = telegram_bot.checkbotcontrolstatus()

        if controlstatus == "start":
            text_box = TextBox(80, 22)
            text_box.singleLine()
            text_box.center(f"Restarting Bot {_app.getMarket()}")
            text_box.singleLine()
            Logger.debug("Restarting Bot.")
            # print(str(datetime.now()).format() + " - Bot has restarted")
            _app.notifyTelegram(f"{_app.getMarket()} bot has restarted")
            telegram_bot.updatebotstatus("active")
            _app.read_config(_app.getExchange())
            if _app.enableWebsocket():
                Logger.info("Starting _websocket...")
                _websocket.start()

        if controlstatus == "exit":
            text_box = TextBox(80, 22)
            text_box.singleLine()
            text_box.center(f"Closing Bot {_app.getMarket()}")
            text_box.singleLine()
            Logger.debug("Closing Bot.")
            _app.notifyTelegram(f"{_app.getMarket()} bot is stopping")
            telegram_bot.removeactivebot()
            sys.exit(0)

        if controlstatus == "reload":
            text_box = TextBox(80, 22)
            text_box.singleLine()
            text_box.center(f"Reloading config parameters {_app.getMarket()}")
            text_box.singleLine()
            Logger.debug("Reloading config parameters.")
            _app.read_config(_app.getExchange())
            if _app.enableWebsocket():
                _websocket.close()
                if _app.getExchange() == Exchange.BINANCE:
                    _websocket = BWebSocketClient([app.getMarket()], app.getGranularity())
                elif _app.getExchange() == Exchange.COINBASEPRO:
                    _websocket = CWebSocketClient([app.getMarket()], app.getGranularity())
                elif _app.getExchange() == Exchange.KUCOIN:
                    _websocket = KWebSocketClient([app.getMarket()], app.getGranularity())
                _websocket.start()
            _app.setGranularity(_app.getGranularity())
            list(map(s.cancel, s.queue))
            s.enter(5, 1, executeJob, (sc, _app, _state, _technical_analysis, _websocket))
            # _app.read_config(_app.getExchange())
            telegram_bot.updatebotstatus("active")


    # reset _websocket every 23 hours if applicable
    if _app.enableWebsocket() and not _app.isSimulation():
        if _websocket.getTimeElapsed() > 82800:
            Logger.info("Websocket requires a restart every 23 hours!")
            Logger.info("Stopping _websocket...")
            _websocket.close()
            Logger.info("Starting _websocket...")
            _websocket.start()
            Logger.info("Restarting job in 30 seconds...")
            s.enter(
                30, 1, executeJob, (sc, _app, _state, _technical_analysis, _websocket)
            )

    # increment _state.iterations
    _state.iterations = _state.iterations + 1

    if not _app.isSimulation():
        # retrieve the _app.getMarket() data
        trading_data = _app.getHistoricalData(
            _app.getMarket(), _app.getGranularity(), _websocket
        )

    else:
        if len(trading_data) == 0:
            return None

    # analyse the market data
    if _app.isSimulation() and len(trading_data.columns) > 8:
        df = trading_data
        if _app.appStarted and _app.simstartdate is not None:
            # On first run set the iteration to the start date entered
            # This sim mode now pulls 300 candles from before the entered start date
            _state.iterations = (
                df.index.get_loc(str(_app.getDateFromISO8601Str(_app.simstartdate))) + 1
            )
            _app.appStarted = False
        # if smartswitch then get the market data using new granularity
        if _app.sim_smartswitch:
            df_last = _app.getInterval(df, _state.iterations)
            if len(df_last.index.format()) > 0:
                if _app.simstartdate is not None:
                    startDate = _app.getDateFromISO8601Str(_app.simstartdate)
                else:
                    startDate = _app.getDateFromISO8601Str(
                        str(df.head(1).index.format()[0])
                    )

                if _app.simenddate is not None:
                    if _app.simenddate == "now":
                        endDate = _app.getDateFromISO8601Str(str(datetime.now()))
                    else:
                        endDate = _app.getDateFromISO8601Str(_app.simenddate)
                else:
                    endDate = _app.getDateFromISO8601Str(
                        str(df.tail(1).index.format()[0])
                    )

                simDate = _app.getDateFromISO8601Str(str(_state.last_df_index))

                trading_data = _app.getSmartSwitchHistoricalDataChained(
                    _app.getMarket(),
                    _app.getGranularity(),
                    str(startDate),
                    str(endDate),
                )

                if _app.getGranularity() == Granularity.ONE_HOUR:
                    simDate = _app.getDateFromISO8601Str(str(simDate))
                    sim_rounded = pd.Series(simDate).dt.round("60min")
                    simDate = sim_rounded[0]
                elif _app.getGranularity() == Granularity.FIFTEEN_MINUTES:
                    simDate = _app.getDateFromISO8601Str(str(simDate))
                    sim_rounded = pd.Series(simDate).dt.round("15min")
                    simDate = sim_rounded[0]
                elif _app.getGranularity() == Granularity.FIVE_MINUTES:
                    simDate = _app.getDateFromISO8601Str(str(simDate))
                    sim_rounded = pd.Series(simDate).dt.round("5min")
                    simDate = sim_rounded[0]

                dateFound = False
                while dateFound == False:
                    try:
                        _state.iterations = trading_data.index.get_loc(str(simDate)) + 1
                        dateFound = True
                    except:
                        simDate += timedelta(seconds=_app.getGranularity().value[0])

                if (
                    _app.getDateFromISO8601Str(str(simDate)).isoformat()
                    == _app.getDateFromISO8601Str(str(_state.last_df_index)).isoformat()
                ):
                    _state.iterations += 1

                if _state.iterations == 0:
                    _state.iterations = 1

                trading_dataCopy = trading_data.copy()
                _technical_analysis = TechnicalAnalysis(trading_dataCopy)

                # if 'morning_star' not in df:
                _technical_analysis.addAll()

                df = _technical_analysis.getDataFrame()

                _app.sim_smartswitch = False

        elif _app.getSmartSwitch() == 1 and _technical_analysis is None:
            trading_dataCopy = trading_data.copy()
            _technical_analysis = TechnicalAnalysis(trading_dataCopy)

            if "morning_star" not in df:
                _technical_analysis.addAll()

            df = _technical_analysis.getDataFrame()

    else:
        trading_dataCopy = trading_data.copy()
        _technical_analysis = TechnicalAnalysis(trading_dataCopy)
        _technical_analysis.addAll()
        df = _technical_analysis.getDataFrame()

        if _app.isSimulation() and _app.appStarted:
            # On first run set the iteration to the start date entered
            # This sim mode now pulls 300 candles from before the entered start date
            _state.iterations = (
                df.index.get_loc(str(_app.getDateFromISO8601Str(_app.simstartdate))) + 1
            )
            _app.appStarted = False

    if _app.isSimulation():
        df_last = _app.getInterval(df, _state.iterations)
    else:
        df_last = _app.getInterval(df)

    if len(df_last.index.format()) > 0:
        current_df_index = str(df_last.index.format()[0])
    else:
        current_df_index = _state.last_df_index

    formatted_current_df_index = (
        f"{current_df_index} 00:00:00"
        if len(current_df_index) == 10
        else current_df_index
    )

    current_sim_date = formatted_current_df_index

    if _state.iterations == 2:
        # check if bot has open or closed order
        # update data.json "opentrades"
        if _state.last_action == "BUY":
            telegram_bot.add_open_order()
        else:
            telegram_bot.remove_open_order()

    if (
        (last_api_call_datetime.seconds > 60 or _app.isSimulation())
        and _app.getSmartSwitch() == 1
        and _app.getSellSmartSwitch() == 1
        and _app.getGranularity() != Granularity.FIVE_MINUTES
        and _state.last_action == "BUY"
    ):

        if not _app.isSimulation() or (
            _app.isSimulation() and not _app.simResultOnly()
        ):
            Logger.info(
                "*** open order detected smart switching to 300 (5 min) granularity ***"
            )

        if not _app.telegramTradesOnly():
            _app.notifyTelegram(
                _app.getMarket()
                + " open order detected smart switching to 300 (5 min) granularity"
            )

        if _app.isSimulation():
            _app.sim_smartswitch = True

        _app.setGranularity(Granularity.FIVE_MINUTES)
        list(map(s.cancel, s.queue))
        s.enter(5, 1, executeJob, (sc, _app, _state, _technical_analysis, _websocket))

    if (
        (last_api_call_datetime.seconds > 60 or _app.isSimulation())
        and _app.getSmartSwitch() == 1
        and _app.getSellSmartSwitch() == 1
        and _app.getGranularity() == Granularity.FIVE_MINUTES
        and _state.last_action == "SELL"
    ):

        if not _app.isSimulation() or (
            _app.isSimulation() and not _app.simResultOnly()
        ):
            Logger.info(
                "*** sell detected smart switching to 3600 (1 hour) granularity ***"
            )
        if not _app.telegramTradesOnly():
            _app.notifyTelegram(
                _app.getMarket()
                + " sell detected smart switching to 3600 (1 hour) granularity"
            )
        if _app.isSimulation():
            _app.sim_smartswitch = True

        _app.setGranularity(Granularity.ONE_HOUR)
        list(map(s.cancel, s.queue))
        s.enter(5, 1, executeJob, (sc, _app, _state, _technical_analysis, _websocket))

    # use actual sim mode date to check smartchswitch
    if (
        (last_api_call_datetime.seconds > 60 or _app.isSimulation())
        and _app.getSmartSwitch() == 1
        and _app.getGranularity() == Granularity.ONE_HOUR
        and _app.is1hEMA1226Bull(current_sim_date, _websocket) is True
        and _app.is6hEMA1226Bull(current_sim_date, _websocket) is True
    ):
        if not _app.isSimulation() or (
            _app.isSimulation() and not _app.simResultOnly()
        ):
            Logger.info(
                "*** smart switch from granularity 3600 (1 hour) to 900 (15 min) ***"
            )

        if _app.isSimulation():
            _app.sim_smartswitch = True

        if not _app.telegramTradesOnly():
            _app.notifyTelegram(
                _app.getMarket()
                + " smart switch from granularity 3600 (1 hour) to 900 (15 min)"
            )

        _app.setGranularity(Granularity.FIFTEEN_MINUTES)
        list(map(s.cancel, s.queue))
        s.enter(5, 1, executeJob, (sc, _app, _state, _technical_analysis, _websocket))

    # use actual sim mode date to check smartchswitch
    if (
        (last_api_call_datetime.seconds > 60 or _app.isSimulation())
        and _app.getSmartSwitch() == 1
        and _app.getGranularity() == Granularity.FIFTEEN_MINUTES
        and _app.is1hEMA1226Bull(current_sim_date, _websocket) is False
        and _app.is6hEMA1226Bull(current_sim_date, _websocket) is False
    ):
        if not _app.isSimulation() or (
            _app.isSimulation() and not _app.simResultOnly()
        ):
            Logger.info(
                "*** smart switch from granularity 900 (15 min) to 3600 (1 hour) ***"
            )

        if _app.isSimulation():
            _app.sim_smartswitch = True

        if not _app.telegramTradesOnly():
            _app.notifyTelegram(
                f"{_app.getMarket()} smart switch from granularity 900 (15 min) to 3600 (1 hour)"
            )

        _app.setGranularity(Granularity.ONE_HOUR)
        list(map(s.cancel, s.queue))
        s.enter(5, 1, executeJob, (sc, _app, _state, _technical_analysis, _websocket))

    if (
        _app.getExchange() == Exchange.BINANCE
        and _app.getGranularity() == Granularity.ONE_DAY
    ):
        if len(df) < 250:
            # data frame should have 250 rows, if not retry
            Logger.error(f"error: data frame length is < 250 ({str(len(df))})")
            list(map(s.cancel, s.queue))
            s.enter(
                300, 1, executeJob, (sc, _app, _state, _technical_analysis, _websocket)
            )
    else:
        if len(df) < 300:
            if not _app.isSimulation():
                # data frame should have 300 rows, if not retry
                Logger.error(f"error: data frame length is < 300 ({str(len(df))})")
                list(map(s.cancel, s.queue))
                s.enter(
                    300,
                    1,
                    executeJob,
                    (sc, _app, _state, _technical_analysis, _websocket),
                )

    if len(df_last) > 0:
        now = datetime.today().strftime("%Y-%m-%d %H:%M:%S")

        # last_action polling if live
        if _app.isLive():
            last_action_current = _state.last_action
            # If using websockets make this call every minute instead of each iteration
            if _app.enableWebsocket() and not _app.isSimulation():
                if last_api_call_datetime.seconds > 60:
                    _state.pollLastAction()
            else:
                _state.pollLastAction()
            if last_action_current != _state.last_action:
                Logger.info(
                    f"last_action change detected from {last_action_current} to {_state.last_action}"
                )
                if not _app.telegramTradesOnly():
                    _app.notifyTelegram(
                        f"{_app.getMarket} last_action change detected from {last_action_current} to {_state.last_action}"
                    )

        if not _app.isSimulation():
            ticker = _app.getTicker(_app.getMarket(), _websocket)
            now = ticker[0]
            price = ticker[1]
            if price < df_last["low"].values[0] or price == 0:
                price = float(df_last["close"].values[0])
        else:
            price = float(df_last["close"].values[0])

        if price < 0.000001:
            raise Exception(
                f"{_app.getMarket()} is unsuitable for trading, quote price is less than 0.000001!"
            )

        # technical indicators
        ema12gtema26 = bool(df_last["ema12gtema26"].values[0])
        ema12gtema26co = bool(df_last["ema12gtema26co"].values[0])
        goldencross = bool(df_last["goldencross"].values[0])
        macdgtsignal = bool(df_last["macdgtsignal"].values[0])
        macdgtsignalco = bool(df_last["macdgtsignalco"].values[0])
        ema12ltema26 = bool(df_last["ema12ltema26"].values[0])
        ema12ltema26co = bool(df_last["ema12ltema26co"].values[0])
        macdltsignal = bool(df_last["macdltsignal"].values[0])
        macdltsignalco = bool(df_last["macdltsignalco"].values[0])
        obv = float(df_last["obv"].values[0])
        obv_pc = float(df_last["obv_pc"].values[0])
        elder_ray_buy = bool(df_last["eri_buy"].values[0])
        elder_ray_sell = bool(df_last["eri_sell"].values[0])

        # if simulation, set goldencross based on actual sim date
        if _app.isSimulation():
            goldencross = _app.is1hSMA50200Bull(current_sim_date, _websocket)

        # candlestick detection
        hammer = bool(df_last["hammer"].values[0])
        inverted_hammer = bool(df_last["inverted_hammer"].values[0])
        hanging_man = bool(df_last["hanging_man"].values[0])
        shooting_star = bool(df_last["shooting_star"].values[0])
        three_white_soldiers = bool(df_last["three_white_soldiers"].values[0])
        three_black_crows = bool(df_last["three_black_crows"].values[0])
        morning_star = bool(df_last["morning_star"].values[0])
        evening_star = bool(df_last["evening_star"].values[0])
        three_line_strike = bool(df_last["three_line_strike"].values[0])
        abandoned_baby = bool(df_last["abandoned_baby"].values[0])
        morning_doji_star = bool(df_last["morning_doji_star"].values[0])
        evening_doji_star = bool(df_last["evening_doji_star"].values[0])
        two_black_gapping = bool(df_last["two_black_gapping"].values[0])

        # Log data for Telegram Bot
        telegram_bot.addindicators("EMA", ema12gtema26co or ema12ltema26)
        if not _app.disableBuyElderRay():
            telegram_bot.addindicators("ERI", elder_ray_buy)
        if _app.disableBullOnly():
            telegram_bot.addindicators("BULL", goldencross)
        if not _app.disableBuyMACD():
            telegram_bot.addindicators("MACD", macdgtsignal or macdgtsignalco)
        if not _app.disableBuyOBV():
            telegram_bot.addindicators("OBV", float(obv_pc) > 0)

        if _app.isSimulation():
            # Reset the Strategy so that the last record is the current sim date
            # To allow for calculations to be done on the sim date being processed
            sdf = df[df["date"] <= current_sim_date].tail(300)
            strategy = Strategy(
                _app, _state, sdf, sdf.index.get_loc(str(current_sim_date)) + 1
            )
        else:
            strategy = Strategy(_app, _state, df, _state.iterations)

        _state.action = strategy.getAction(_app, price, current_sim_date)

        immediate_action = False
        margin, profit, sell_fee, change_pcnt_high = 0, 0, 0, 0

        # Reset the TA so that the last record is the current sim date
        # To allow for calculations to be done on the sim date being processed
        if _app.isSimulation():
            trading_dataCopy = (
                trading_data[trading_data["date"] <= current_sim_date].tail(300).copy()
            )
            _technical_analysis = TechnicalAnalysis(trading_dataCopy)

        if (
            _state.last_buy_size > 0
            and _state.last_buy_price > 0
            and price > 0
            and _state.last_action == "BUY"
        ):
            # update last buy high
            if price > _state.last_buy_high:
                _state.last_buy_high = price

            if _state.last_buy_high > 0:
                change_pcnt_high = ((price / _state.last_buy_high) - 1) * 100
            else:
                change_pcnt_high = 0

            # buy and sell calculations
            _state.last_buy_fee = round(_state.last_buy_size * _app.getTakerFee(), 8)
            _state.last_buy_filled = round(
                ((_state.last_buy_size - _state.last_buy_fee) / _state.last_buy_price),
                8,
            )

            # if not a simulation, sync with exchange orders
            if not _app.isSimulation():
                if _app.enableWebsocket():
                    if last_api_call_datetime.seconds > 60:
                        _state.exchange_last_buy = _app.getLastBuy()
                else:
                    _state.exchange_last_buy = _app.getLastBuy()
                exchange_last_buy = _state.exchange_last_buy
                if exchange_last_buy is not None:
                    if _state.last_buy_size != exchange_last_buy["size"]:
                        _state.last_buy_size = exchange_last_buy["size"]
                    if _state.last_buy_filled != exchange_last_buy["filled"]:
                        _state.last_buy_filled = exchange_last_buy["filled"]
                    if _state.last_buy_price != exchange_last_buy["price"]:
                        _state.last_buy_price = exchange_last_buy["price"]

                    if (
                        _app.getExchange() == Exchange.COINBASEPRO
                        or _app.getExchange() == Exchange.KUCOIN
                    ):
                        if _state.last_buy_fee != exchange_last_buy["fee"]:
                            _state.last_buy_fee = exchange_last_buy["fee"]

            margin, profit, sell_fee = calculate_margin(
                buy_size=_state.last_buy_size,
                buy_filled=_state.last_buy_filled,
                buy_price=_state.last_buy_price,
                buy_fee=_state.last_buy_fee,
                sell_percent=_app.getSellPercent(),
                sell_price=price,
                sell_taker_fee=_app.getTakerFee(),
            )

            # handle immediate sell actions
            if strategy.isSellTrigger(
                _app,
                _state,
                price,
                _technical_analysis.getTradeExit(price),
                margin,
                change_pcnt_high,
                obv_pc,
                macdltsignal,
            ):
                _state.action = "SELL"
                _state.last_action = "BUY"
                immediate_action = True

        # handle overriding wait actions (e.g. do not sell if sell at loss disabled!, do not buy in bull if bull only)
        if immediate_action is not True and strategy.isWaitTrigger(_app, margin, goldencross):
            _state.action = "WAIT"
            immediate_action = False

        if _app.enableImmediateBuy():
            if _state.action == "BUY":
                immediate_action = True

        if not _app.isSimulation() and _app.enableTelegramBotControl():
            manual_buy_sell = telegram_bot.checkmanualbuysell()
            if not manual_buy_sell == "WAIT":
                _state.action = manual_buy_sell
                _state.last_action = "BUY" if _state.action == "SELL" else "SELL"
                immediate_action = True

        # If buy signal, save the price and check for decrease/increase before buying.
        trailing_buy_logtext = ""
        if _state.action == "BUY" and immediate_action is not True:
            _state.action, _state.trailing_buy, trailing_buy_logtext, immediate_action = strategy.checkTrailingBuy(_app, _state, price)

        bullbeartext = ""
        if _app.disableBullOnly() is True or (
            df_last["sma50"].values[0] == df_last["sma200"].values[0]
        ):
            bullbeartext = ""
        elif goldencross is True:
            bullbeartext = " (BULL)"
        elif goldencross is False:
            bullbeartext = " (BEAR)"

        # polling is every 5 minutes (even for hourly intervals), but only process once per interval
        # Logger.debug("DateCheck: " + str(immediate_action) + ' ' + str(_state.last_df_index) + ' ' + str(current_df_index))
        if immediate_action is True or _state.last_df_index != current_df_index:
            text_box = TextBox(80, 22)

            precision = 4

            if price < 0.01:
                precision = 8

            # Since precision does not change after this point, it is safe to prepare a tailored `truncate()` that would
            # work with this precision. It should save a couple of `precision` uses, one for each `truncate()` call.
            truncate = functools.partial(_truncate, n=precision)

            if immediate_action:
                price_text = str(price)
            else:
                price_text = "Close: " + str(price)
            ema_text = ""
            if _app.disableBuyEMA() is False:
                ema_text = _app.compare(
                    df_last["ema12"].values[0],
                    df_last["ema26"].values[0],
                    "EMA12/26",
                    precision,
                )

            macd_text = ""
            if _app.disableBuyMACD() is False:
                macd_text = _app.compare(
                    df_last["macd"].values[0],
                    df_last["signal"].values[0],
                    "MACD",
                    precision,
                )

            obv_text = ""
            if _app.disableBuyOBV() is False:
                obv_text = (
                    "OBV: "
                    + truncate(df_last["obv"].values[0])
                    + " ("
                    + str(truncate(df_last["obv_pc"].values[0]))
                    + "%)"
                )

            _state.eri_text = ""
            if _app.disableBuyElderRay() is False:
                if elder_ray_buy is True:
                    _state.eri_text = "ERI: buy | "
                elif elder_ray_sell is True:
                    _state.eri_text = "ERI: sell | "
                else:
                    _state.eri_text = "ERI: | "
            log_text = ""
            if hammer is True:
                log_text = '* Candlestick Detected: Hammer ("Weak - Reversal - Bullish Signal - Up")'

            if shooting_star is True:
                log_text = '* Candlestick Detected: Shooting Star ("Weak - Reversal - Bearish Pattern - Down")'

            if hanging_man is True:
                log_text = '* Candlestick Detected: Hanging Man ("Weak - Continuation - Bearish Pattern - Down")'

            if inverted_hammer is True:
                log_text = '* Candlestick Detected: Inverted Hammer ("Weak - Continuation - Bullish Pattern - Up")'

            if three_white_soldiers is True:
                log_text = '*** Candlestick Detected: Three White Soldiers ("Strong - Reversal - Bullish Pattern - Up")'

            if three_black_crows is True:
                log_text = '* Candlestick Detected: Three Black Crows ("Strong - Reversal - Bearish Pattern - Down")'

            if morning_star is True:
                log_text = '*** Candlestick Detected: Morning Star ("Strong - Reversal - Bullish Pattern - Up")'

            if evening_star is True:
                log_text = '*** Candlestick Detected: Evening Star ("Strong - Reversal - Bearish Pattern - Down")'

            if three_line_strike is True:
                log_text = '** Candlestick Detected: Three Line Strike ("Reliable - Reversal - Bullish Pattern - Up")'

            if abandoned_baby is True:
                log_text = '** Candlestick Detected: Abandoned Baby ("Reliable - Reversal - Bullish Pattern - Up")'

            if morning_doji_star is True:
                log_text = '** Candlestick Detected: Morning Doji Star ("Reliable - Reversal - Bullish Pattern - Up")'

            if evening_doji_star is True:
                log_text = '** Candlestick Detected: Evening Doji Star ("Reliable - Reversal - Bearish Pattern - Down")'

            if two_black_gapping is True:
                log_text = '*** Candlestick Detected: Two Black Gapping ("Reliable - Reversal - Bearish Pattern - Down")'

            if (
                log_text != ""
                and not _app.isSimulation()
                or (_app.isSimulation() and not _app.simResultOnly())
            ):
                Logger.info(log_text)

            ema_co_prefix = ""
            ema_co_suffix = ""
            if _app.disableBuyEMA() is False:
                if ema12gtema26co is True:
                    ema_co_prefix = "*^ "
                    ema_co_suffix = " ^* | "
                elif ema12ltema26co is True:
                    ema_co_prefix = "*v "
                    ema_co_suffix = " v* | "
                elif ema12gtema26 is True:
                    ema_co_prefix = "^ "
                    ema_co_suffix = " ^ | "
                elif ema12ltema26 is True:
                    ema_co_prefix = "v "
                    ema_co_suffix = " v | "

            macd_co_prefix = ""
            macd_co_suffix = ""
            if _app.disableBuyMACD() is False:
                if macdgtsignalco is True:
                    macd_co_prefix = "*^ "
                    macd_co_suffix = " ^* | "
                elif macdltsignalco is True:
                    macd_co_prefix = "*v "
                    macd_co_suffix = " v* | "
                elif macdgtsignal is True:
                    macd_co_prefix = "^ "
                    macd_co_suffix = " ^ | "
                elif macdltsignal is True:
                    macd_co_prefix = "v "
                    macd_co_suffix = " v | "

            obv_prefix = ""
            obv_suffix = ""
            if _app.disableBuyOBV() is False:
                if float(obv_pc) > 0:
                    obv_prefix = "^ "
                    obv_suffix = " ^ | "
                elif float(obv_pc) < 0:
                    obv_prefix = "v "
                    obv_suffix = " v | "
                else:
                    obv_suffix = " | "

            if not _app.isVerbose():
                if _state.last_action != "":
                    # Not sure if this if is needed just preserving any existing functionality that may have been missed
                    # Updated to show over margin and profit
                    if not _app.isSimulation():
                        output_text = (
                            formatted_current_df_index
                            + " | "
                            + _app.getMarket()
                            + bullbeartext
                            + " | "
                            + _app.printGranularity()
                            + " | "
                            + price_text
                            + trailing_buy_logtext
                            + " | "
                            + ema_co_prefix
                            + ema_text
                            + ema_co_suffix
                            + macd_co_prefix
                            + macd_text
                            + macd_co_suffix
                            + obv_prefix
                            + obv_text
                            + obv_suffix
                            + _state.eri_text
                            + _state.action
                            + " | Last Action: "
                            + _state.last_action
                            + " | DF HIGH: "
                            + str(df["close"].max())
                            + " | "
                            + "DF LOW: "
                            + str(df["close"].min())
                            + " | SWING: "
                            + str(
                                round(
                                    (
                                        (df["close"].max() - df["close"].min())
                                        / df["close"].min()
                                    )
                                    * 100,
                                    2,
                                )
                            )
                            + "% |"
                            + " CURR Price is "
                            + str(
                                round(
                                    ((price - df["close"].max()) / df["close"].max())
                                    * 100,
                                    2,
                                )
                            )
                            + "% "
                            + "away from DF HIGH | Range: "
                            + str(df.iloc[0, 0])
                            + " <--> "
                            + str(df.iloc[len(df) - 1, 0])
                        )
                    else:
                        df_high = df[df["date"] <= current_sim_date]["close"].max()
                        df_low = df[df["date"] <= current_sim_date]["close"].min()
                        # print(df_high)
                        output_text = (
                            formatted_current_df_index
                            + " | "
                            + _app.getMarket()
                            + bullbeartext
                            + " | "
                            + _app.printGranularity()
                            + " | "
                            + price_text
                            + trailing_buy_logtext
                            + " | "
                            + ema_co_prefix
                            + ema_text
                            + ema_co_suffix
                            + macd_co_prefix
                            + macd_text
                            + macd_co_suffix
                            + obv_prefix
                            + obv_text
                            + obv_suffix
                            + _state.eri_text
                            + _state.action
                            + " | Last Action: "
                            + _state.last_action
                            + " | DF HIGH: "
                            + str(df_high)
                            + " | "
                            + "DF LOW: "
                            + str(df_low)
                            + " | SWING: "
                            + str(round(((df_high - df_low) / df_low) * 100, 2))
                            + "% |"
                            + " CURR Price is "
                            + str(round(((price - df_high) / df_high) * 100, 2))
                            + "% "
                            + "away from DF HIGH | Range: "
                            + str(df.iloc[_state.iterations - 300, 0])
                            + " <--> "
                            + str(df.iloc[_state.iterations - 1, 0])
                        )
                else:
                    if not _app.isSimulation:
                        output_text = (
                            formatted_current_df_index
                            + " | "
                            + _app.getMarket()
                            + bullbeartext
                            + " | "
                            + _app.printGranularity()
                            + " | "
                            + price_text
                            + trailing_buy_logtext
                            + " | "
                            + ema_co_prefix
                            + ema_text
                            + ema_co_suffix
                            + macd_co_prefix
                            + macd_text
                            + macd_co_suffix
                            + obv_prefix
                            + obv_text
                            + obv_suffix
                            + _state.eri_text
                            + _state.action
                            + " | DF HIGH: "
                            + str(df["close"].max())
                            + " | "
                            + "DF LOW: "
                            + str(df["close"].min())
                            + " | SWING: "
                            + str(
                                round(
                                    (
                                        (df["close"].max() - df["close"].min())
                                        / df["close"].min()
                                    )
                                    * 100,
                                    2,
                                )
                            )
                            + "%"
                            + " CURR Price is "
                            + str(
                                round(
                                    ((price - df["close"].max()) / df["close"].max())
                                    * 100,
                                    2,
                                )
                            )
                            + "% "
                            + "away from DF HIGH | Range: "
                            + str(df.iloc[0, 0])
                            + " <--> "
                            + str(df.iloc[len(df) - 1, 0])
                        )
                    else:
                        df_high = df[df["date"] <= current_sim_date]["close"].max()
                        df_low = df[df["date"] <= current_sim_date]["close"].min()

                        output_text = (
                            formatted_current_df_index
                            + " | "
                            + _app.getMarket()
                            + bullbeartext
                            + " | "
                            + _app.printGranularity()
                            + " | "
                            + price_text
                            + trailing_buy_logtext
                            + " | "
                            + ema_co_prefix
                            + ema_text
                            + ema_co_suffix
                            + macd_co_prefix
                            + macd_text
                            + macd_co_suffix
                            + obv_prefix
                            + obv_text
                            + obv_suffix
                            + _state.eri_text
                            + _state.action
                            + " | DF HIGH: "
                            + str(df_high)
                            + " | "
                            + "DF LOW: "
                            + str(df_low)
                            + " | SWING: "
                            + str(round(((df_high - df_low) / df_low) * 100, 2))
                            + "%"
                            + " CURR Price is "
                            + str(round(((price - df_high) / df_high) * 100, 2))
                            + "% "
                            + "away from DF HIGH | Range: "
                            + str(df.iloc[_state.iterations - 300, 0])
                            + " <--> "
                            + str(df.iloc[_state.iterations - 1, 0])
                        )
                if _state.last_action == "BUY":
                    if _state.last_buy_size > 0:
                        margin_text = truncate(margin) + "%"
                    else:
                        margin_text = "0%"

                    output_text += (
                        " | (margin: "
                        + margin_text
                        + " delta: "
                        + str(round(price - _state.last_buy_price, precision))
                        + ")"
                    )
                    if _app.isSimulation():
                        # save margin for Summary if open trade
                        _state.open_trade_margin = margin_text

                if not _app.isSimulation() or (
                    _app.isSimulation() and not _app.simResultOnly()
                ):
                    Logger.info(output_text)

                if _app.enableML():
                    # Seasonal Autoregressive Integrated Moving Average (ARIMA) model (ML prediction for 3 intervals from now)
                    if not _app.isSimulation():
                        try:
                            prediction = (
                                _technical_analysis.seasonalARIMAModelPrediction(
                                    int(_app.getGranularity().to_integer / 60) * 3
                                )
                            )  # 3 intervals from now
                            Logger.info(
                                f"Seasonal ARIMA model predicts the closing price will be {str(round(prediction[1], 2))} at {prediction[0]} (delta: {round(prediction[1] - price, 2)})"
                            )
                        # pylint: disable=bare-except
                        except:
                            pass

                if _state.last_action == "BUY":
                    # display support, resistance and fibonacci levels
                    if not _app.isSimulation() or (
                        _app.isSimulation() and not _app.simResultOnly()
                    ):
                        Logger.info(
                            _technical_analysis.printSupportResistanceFibonacciLevels(
                                price
                            )
                        )

            else:
                # set to true for verbose debugging
                debug = False

                if debug:
                    Logger.debug(f"-- Iteration: {str(_state.iterations)} --{bullbeartext}")

                if _state.last_action == "BUY":
                    if _state.last_buy_size > 0:
                        margin_text = truncate(margin) + "%"
                    else:
                        margin_text = "0%"
                        if _app.isSimulation():
                            # save margin for Summary if open trade
                            _state.open_trade_margin = margin_text
                    if debug:
                        Logger.debug(f"-- Margin: {margin_text} --")

                if debug:
                    Logger.debug(f"price: {truncate(price)}")
                    Logger.debug(f'ema12: {truncate(float(df_last["ema12"].values[0]))}')
                    Logger.debug(f'ema26: {truncate(float(df_last["ema26"].values[0]))}')
                    Logger.debug(f"ema12gtema26co: {str(ema12gtema26co)}")
                    Logger.debug(f"ema12gtema26: {str(ema12gtema26)}")
                    Logger.debug(f"ema12ltema26co: {str(ema12ltema26co)}")
                    Logger.debug(f"ema12ltema26: {str(ema12ltema26)}")
                    Logger.debug(f'sma50: {truncate(float(df_last["sma50"].values[0]))}')
                    Logger.debug(f'sma200: {truncate(float(df_last["sma200"].values[0]))}')
                    Logger.debug(f'macd: {truncate(float(df_last["macd"].values[0]))}')
                    Logger.debug(f'signal: {truncate(float(df_last["signal"].values[0]))}')
                    Logger.debug(f"macdgtsignal: {str(macdgtsignal)}")
                    Logger.debug(f"macdltsignal: {str(macdltsignal)}")
                    Logger.debug(f"obv: {str(obv)}")
                    Logger.debug(f"obv_pc: {str(obv_pc)}")
                    Logger.debug(f"action: {_state.action}")

                # informational output on the most recent entry
                Logger.info("")
                text_box.doubleLine()
                text_box.line("Iteration", str(_state.iterations) + bullbeartext)
                text_box.line("Timestamp", str(df_last.index.format()[0]))
                text_box.singleLine()
                text_box.line("Close", truncate(price))
                text_box.line("EMA12", truncate(float(df_last["ema12"].values[0])))
                text_box.line("EMA26", truncate(float(df_last["ema26"].values[0])))
                text_box.line("Crossing Above", str(ema12gtema26co))
                text_box.line("Currently Above", str(ema12gtema26))
                text_box.line("Crossing Below", str(ema12ltema26co))
                text_box.line("Currently Below", str(ema12ltema26))

                if ema12gtema26 is True and ema12gtema26co is True:
                    text_box.line(
                        "Condition", "EMA12 is currently crossing above EMA26"
                    )
                elif ema12gtema26 is True and ema12gtema26co is False:
                    text_box.line(
                        "Condition",
                        "EMA12 is currently above EMA26 and has crossed over",
                    )
                elif ema12ltema26 is True and ema12ltema26co is True:
                    text_box.line(
                        "Condition", "EMA12 is currently crossing below EMA26"
                    )
                elif ema12ltema26 is True and ema12ltema26co is False:
                    text_box.line(
                        "Condition",
                        "EMA12 is currently below EMA26 and has crossed over",
                    )
                else:
                    text_box.line("Condition", "-")

                text_box.line("SMA20", truncate(float(df_last["sma20"].values[0])))
                text_box.line("SMA200", truncate(float(df_last["sma200"].values[0])))
                text_box.singleLine()
                text_box.line("MACD", truncate(float(df_last["macd"].values[0])))
                text_box.line("Signal", truncate(float(df_last["signal"].values[0])))
                text_box.line("Currently Above", str(macdgtsignal))
                text_box.line("Currently Below", str(macdltsignal))

                if macdgtsignal is True and macdgtsignalco is True:
                    text_box.line(
                        "Condition", "MACD is currently crossing above Signal"
                    )
                elif macdgtsignal is True and macdgtsignalco is False:
                    text_box.line(
                        "Condition",
                        "MACD is currently above Signal and has crossed over",
                    )
                elif macdltsignal is True and macdltsignalco is True:
                    text_box.line(
                        "Condition", "MACD is currently crossing below Signal"
                    )
                elif macdltsignal is True and macdltsignalco is False:
                    text_box.line(
                        "Condition",
                        "MACD is currently below Signal and has crossed over",
                    )
                else:
                    text_box.line("Condition", "-")

                text_box.singleLine()
                text_box.line("Action", _state.action)
                text_box.doubleLine()
                if _state.last_action == "BUY":
                    text_box.line("Margin", margin_text)
                    text_box.doubleLine()

            # if a buy signal
            if _state.action == "BUY":
                _state.last_buy_price = price
                _state.last_buy_high = _state.last_buy_price

                # if live
                if _app.isLive():
                    ac = account.getBalance()
                    account.basebalance_before = 0.0
                    account.quotebalance_before = 0.0
                    try:
                        df_base = ac[ac["currency"] == _app.getBaseCurrency()]["available"]
                        account.basebalance_before = (0.0 if len(df_base) == 0 else float(df_base.values[0]))

                        df_quote = ac[ac["currency"] == _app.getQuoteCurrency()]["available"]
                        account.quotebalance_before = (0.0 if len(df_quote) == 0 else float(df_quote.values[0]))
                    except:
                        pass

                    if not _app.insufficientfunds and _app.getBuyMinSize() < account.quotebalance_before:
                        if not _app.isVerbose():
                            if not _app.isSimulation() or (
                                _app.isSimulation() and not _app.simResultOnly()
                            ):
                                Logger.info(
                                    f"{formatted_current_df_index} | {_app.getMarket()} | {_app.printGranularity()} | {price_text} | BUY"
                                )
                        else:
                            text_box.singleLine()
                            text_box.center("*** Executing LIVE Buy Order ***")
                            text_box.singleLine()

                        # display balances
                        Logger.info(
                            f"{_app.getBaseCurrency()} balance before order: {str(account.basebalance_before)}"
                        )
                        Logger.info(
                            f"{_app.getQuoteCurrency()} balance before order: {str(account.quotebalance_before)}"
                        )

                        # execute a live market buy
                        _state.last_buy_size = float(account.quotebalance_before)

                        if (
                            _app.getBuyMaxSize()
                            and _app.buyLastSellSize()
                            and _state.minimumOrderQuote(quote=_state.last_sell_size, balancechk = True)
                        ):
                            _state.last_buy_size = _state.last_sell_size
                        elif (
                            _app.getBuyMaxSize()
                            and _state.last_buy_size > _app.getBuyMaxSize()
                        ):
                            _state.last_buy_size = _app.getBuyMaxSize()

                        # place the buy order
                        try:
                            resp = _app.marketBuy(
                                _app.getMarket(),
                                _state.last_buy_size,
                                _app.getBuyPercent(),
                            )
                            resp_error = 0
                            # Logger.debug(resp)
                        except Exception as err:
                            Logger.warning(f"Trade Error: {err}")
                            resp_error = 1

                        if resp_error == 0:
                            account.basebalance_after = 0
                            account.quotebalance_after = 0        
                            try:
                                ac = account.getBalance()
                                df_base = ac[ac["currency"] == _app.getBaseCurrency()]["available"]
                                account.basebalance_after = (
                                    0.0
                                    if len(df_base) == 0
                                    else float(df_base.values[0])
                                )
                                df_quote = ac[ac["currency"] == _app.getQuoteCurrency()]["available"]

                                account.quotebalance_after = (
                                    0.0
                                    if len(df_quote) == 0
                                    else float(df_quote.values[0])
                                )
                            except Exception as err:
                                Logger.warning(
                                    f"Error: Balance not retrieved after trade for {app.getMarket()}.  Trying again.\n"
                                    f"API Error Msg: {err}"
                                )

                            _state.trade_error_cnt = 0
                            _state.trailing_buy = 0
                            _state.last_action = "BUY"
                            _state.action = "DONE"
                            telegram_bot.add_open_order()

                            Logger.info(
                                f"{_app.getBaseCurrency()} balance after order: {str(account.basebalance_after)}\n"
                                f"{_app.getQuoteCurrency()} balance after order: {str(account.quotebalance_after)}"
                            )

                            now = datetime.today().strftime("%Y-%m-%d %H:%M:%S")
                            _app.notifyTelegram(
                                _app.getMarket()
                                + " ("
                                + _app.printGranularity()
                                + ") - "
                                + now
                                + "\n"
                                + "BUY at "
                                + price_text
                            )

                        else: # there was a response error
                            # only attempt BUY 3 times before exception to prevent continuous loop 
                            _state.trade_error_cnt += 1
                            if _state.trade_error_cnt >= 2:  # 3 attempts made
                                raise Exception(
                                    f"Trade Error: BUY transaction attempted 3 times. Check log for errors"
                                )

                            # trigger a check of last trade on next iteration
                            _state.last_action = None
                            _state.action = "check_buy"
                            Logger.warning(
                                f"API Error: Unable to place buy order for {app.getMarket()}."
                            )
                            if not app.disableTelegramErrorMsgs():
                                app.notifyTelegram(f"API Error: Unable to place buy order for {app.getMarket()}")
                            time.sleep(30)

                    else:
                        Logger.warning(
                            "Unable to place order, insufficient funds or buyminsize has not been reached"
                        )

                    state.last_api_call_datetime -= timedelta(seconds=60)

                # if not live
                else:
                    if _state.last_buy_size == 0 and _state.last_buy_filled == 0:
                        # Sim mode can now use buymaxsize as the amount used for a buy
                        if _app.getBuyMaxSize() != None:
                            _state.last_buy_size = _app.getBuyMaxSize()
                            _state.first_buy_size = _app.getBuyMaxSize()
                        else:
                            _state.last_buy_size = 1000
                            _state.first_buy_size = 1000
                    # add option for buy last sell size
                    elif (
                        _app.getBuyMaxSize() != None
                        and _app.buyLastSellSize()
                        and _state.last_sell_size > _state.minimumOrderQuote(quote=_state.last_sell_size, balancechk = True)
                    ):
                        _state.last_buy_size = _state.last_sell_size

                    _state.buy_count = _state.buy_count + 1
                    _state.buy_sum = _state.buy_sum + _state.last_buy_size
                    _state.trailing_buy = 0

                    _app.notifyTelegram(
                        _app.getMarket()
                        + " ("
                        + _app.printGranularity()
                        + ") -  "
                        + str(current_sim_date)
                        + "\n - TEST BUY at "
                        + price_text
                        + "\n - Buy Size: "
                        + str(_truncate(_state.last_buy_size, 4))
                    )

                    if not _app.isVerbose():
                        if not _app.isSimulation() or (
                            _app.isSimulation() and not _app.simResultOnly()
                        ):
                            Logger.info(
                                f"{formatted_current_df_index} | {_app.getMarket()} | {_app.printGranularity()} | {price_text} | BUY"
                            )

                        bands = _technical_analysis.getFibonacciRetracementLevels(
                            float(price)
                        )

                        if not _app.isSimulation() or (
                            _app.isSimulation() and not _app.simResultOnly()
                        ):
                            _technical_analysis.printSupportResistanceLevel(
                                float(price)
                            )

                        if not _app.isSimulation() or (
                            _app.isSimulation() and not _app.simResultOnly()
                        ):
                            Logger.info(f" Fibonacci Retracement Levels:{str(bands)}")

                        if len(bands) >= 1 and len(bands) <= 2:
                            if len(bands) == 1:
                                first_key = list(bands.keys())[0]
                                if first_key == "ratio1":
                                    _state.fib_low = 0
                                    _state.fib_high = bands[first_key]
                                if first_key == "ratio1_618":
                                    _state.fib_low = bands[first_key]
                                    _state.fib_high = bands[first_key] * 2
                                else:
                                    _state.fib_low = bands[first_key]

                            elif len(bands) == 2:
                                first_key = list(bands.keys())[0]
                                second_key = list(bands.keys())[1]
                                _state.fib_low = bands[first_key]
                                _state.fib_high = bands[second_key]

                    else:
                        text_box.singleLine()
                        text_box.center("*** Executing TEST Buy Order ***")
                        text_box.singleLine()

                    _app.trade_tracker = _app.trade_tracker.append(
                        {
                            "Datetime": str(current_sim_date),
                            "Market": _app.getMarket(),
                            "Action": "BUY",
                            "Price": price,
                            "Quote": _state.last_buy_size,
                            "Base": float(_state.last_buy_size) / float(price),
                            "DF_High": df[df["date"] <= current_sim_date][
                                "close"
                            ].max(),
                            "DF_Low": df[df["date"] <= current_sim_date]["close"].min(),
                        },
                        ignore_index=True,
                    )

                    state.in_open_trade = True
                    _state.last_action = "BUY"
                    state.last_api_call_datetime -= timedelta(seconds=60)

                if _app.shouldSaveGraphs():
                    tradinggraphs = TradingGraphs(_technical_analysis)
                    ts = datetime.now().timestamp()
                    filename = f"{_app.getMarket()}_{_app.printGranularity()}_buy_{str(ts)}.png"
                    # This allows graphs to be used in sim mode using the correct DF
                    if _app.isSimulation:
                        tradinggraphs.renderEMAandMACD(
                            len(trading_dataCopy), "graphs/" + filename, True
                        )
                    else:
                        tradinggraphs.renderEMAandMACD(
                            len(trading_data), "graphs/" + filename, True
                        )

            # if a sell signal
            elif _state.action == "SELL":
                # if live
                if _app.isLive():
                    if not _app.isVerbose():
                        Logger.info(
                            f"{formatted_current_df_index} | {_app.getMarket()} | {_app.printGranularity()} | {price_text} | SELL"
                        )

                        bands = _technical_analysis.getFibonacciRetracementLevels(
                            float(price)
                        )

                    if not _app.isSimulation() or (
                        _app.isSimulation() and not _app.simResultOnly()
                    ):
                        Logger.info(f" Fibonacci Retracement Levels:{str(bands)}")

                        if len(bands) >= 1 and len(bands) <= 2:
                            if len(bands) == 1:
                                first_key = list(bands.keys())[0]
                                if first_key == "ratio1":
                                    _state.fib_low = 0
                                    _state.fib_high = bands[first_key]
                                if first_key == "ratio1_618":
                                    _state.fib_low = bands[first_key]
                                    _state.fib_high = bands[first_key] * 2
                                else:
                                    _state.fib_low = bands[first_key]

                            elif len(bands) == 2:
                                first_key = list(bands.keys())[0]
                                second_key = list(bands.keys())[1]
                                _state.fib_low = bands[first_key]
                                _state.fib_high = bands[second_key]

                    else:
                        text_box.singleLine()
                        text_box.center("*** Executing LIVE Sell Order ***")
                        text_box.singleLine()

                    # check balances before and display
                    account.basebalance_before = 0
                    account.quotebalance_before = 0
                    try:
                        account.basebalance_before = float(account.getBalance(_app.getBaseCurrency()))
                        account.quotebalance_before = float(account.getBalance(_app.getQuoteCurrency()))
                    except:
                        pass

                    Logger.info(
                        f"{_app.getBaseCurrency()} balance before order: {str(account.basebalance_before)}\n"
                        f"{_app.getQuoteCurrency()} balance before order: {str(account.quotebalance_before)}"
                    )

                    # execute a live market sell
                    baseamounttosell = (
                        float(account.basebalance_before)
                        if _app.sellfullbaseamount == True
                        else float(state.last_buy_filled)
                    )

                    account.basebalance_after = 0
                    account.quotebalance_after = 0
                    # place the sell order
                    try:
                        resp = _app.marketSell(
                            _app.getMarket(),
                            baseamounttosell,
                            _app.getSellPercent(),
                        )
                        resp_error = 0
                        #Logger.debug(resp)
                    except Exception as err:
                        Logger.warning(f"Trade Error: {err}")
                        resp_error = 1

<<<<<<< HEAD
                        # check if no resp, don't make more API calls
                        if resp_error == 0:
                            # check balances
                            try:
                                account.basebalance_after = float(account.getBalance(_app.getBaseCurrency()))
                                account.quotebalance_after = float(account.getBalance(_app.getQuoteCurrency()))
                                bal_resp_error = 0
                            except Exception as err:
                                Logger.warning(
                                    f"Error: Balance not retrieved after trade for {app.getMarket()}.  Trying again.\n"
                                    f"API Error Msg: {err}"
                                )
                                resp_error, bal_resp_error = (1,1)
=======
                    if resp_error == 0:
                        try:
                            account.basebalance_after = float(account.getBalance(_app.getBaseCurrency()))
                            account.quotebalance_after = float(account.getBalance(_app.getQuoteCurrency()))
                        except Exception as err:
                            Logger.warning(
                                f"Error: Balance not retrieved after trade for {app.getMarket()}.\n"
                                f"API Error Msg: {err}"
                        )
>>>>>>> 59ce235e

                        Logger.info(
                            f"{_app.getBaseCurrency()} balance after order: {str(account.basebalance_after)}\n"
                            f"{_app.getQuoteCurrency()} balance after order: {str(account.quotebalance_after)}"
                        )
                        _state.prevent_loss = 0
                        _state.tsl_triggered = 0
                        _state.trade_error_cnt = 0
                        _state.last_action = "SELL"
                        _state.action = "DONE"
                                
                        _app.notifyTelegram(
                            _app.getMarket()
                            + " ("
                            + _app.printGranularity()
                            + ") - "
                            + now
                            + "\n"
                            + "SELL at "
                            + price_text
                            + " (margin: "
                            + margin_text
                            + ", delta: "
                            + str(round(price - _state.last_buy_price, precision))
                            + ")"
                        )

                        telegram_bot.closetrade(
                            str(_app.getDateFromISO8601Str(str(datetime.now()))),
                            price_text,
                            margin_text,
                        )

                        if _app.enableexitaftersell and _app.startmethod not in (
                            "standard",
                            "telegram",
                        ):
                            sys.exit(0)

                    else: # there was an error
                        # only attempt SELL 3 times before exception to prevent continuous loop 
                        _state.trade_error_cnt += 1
                        if _state.trade_error_cnt >= 2:  # 3 attempts made
                            raise Exception(
                                f"Trade Error: SELL transaction attempted 3 times. Check log for errors."
                            )
                        # trigger a check of last trade on next iteration
                        _state.last_action = None
                        _state.action = "check_sell"
                        Logger.warning(
                            f"API Error: Unable to place SELL order for {app.getMarket()}."
                        )
                        if not app.disableTelegramErrorMsgs():
                            app.notifyTelegram(f"API Error: Unable to place SELL order for {app.getMarket()}")
                        time.sleep(30)

                    state.last_api_call_datetime -= timedelta(seconds=60)

                # if not live
                else:
                    margin, profit, sell_fee = calculate_margin(
                        buy_size=_state.last_buy_size,
                        buy_filled=_state.last_buy_filled,
                        buy_price=_state.last_buy_price,
                        buy_fee=_state.last_buy_fee,
                        sell_percent=_app.getSellPercent(),
                        sell_price=price,
                        sell_taker_fee=_app.getTakerFee(),
                    )

                    if _state.last_buy_size > 0:
                        margin_text = truncate(margin) + "%"
                    else:
                        margin_text = "0%"

                    # save last buy before this sell to use in Sim Summary
                    _state.previous_buy_size = _state.last_buy_size
                    # preserve next sell values for simulator
                    _state.sell_count = _state.sell_count + 1
                    sell_size = (_app.getSellPercent() / 100) * (
                        (price / _state.last_buy_price)
                        * (_state.last_buy_size - _state.last_buy_fee)
                    )
                    _state.last_sell_size = sell_size - sell_fee
                    _state.sell_sum = _state.sell_sum + _state.last_sell_size

                    # Added to track profit and loss margins during sim runs
                    _state.margintracker += float(margin)
                    _state.profitlosstracker += float(profit)
                    _state.feetracker += float(sell_fee)
                    _state.buy_tracker += float(_state.last_buy_size)

                    _app.notifyTelegram(
                        _app.getMarket()
                        + " ("
                        + _app.printGranularity()
                        + ") "
                        + str(current_sim_date)
                        + "\n - TEST SELL at "
                        + str(price_text)
                        + " (margin: "
                        + margin_text
                        + ", delta: "
                        + str(round(price - _state.last_buy_price, precision))
                        + ")"
                    )

                    if not _app.isVerbose():
                        if price > 0:
                            margin_text = truncate(margin) + "%"
                        else:
                            margin_text = "0%"

                        if not _app.isSimulation() or (
                            _app.isSimulation() and not _app.simResultOnly()
                        ):
                            Logger.info(
                                formatted_current_df_index
                                + " | "
                                + _app.getMarket()
                                + " | "
                                + _app.printGranularity()
                                + " | SELL | "
                                + str(price)
                                + " | BUY | "
                                + str(_state.last_buy_price)
                                + " | DIFF | "
                                + str(price - _state.last_buy_price)
                                + " | DIFF | "
                                + str(profit)
                                + " | MARGIN NO FEES | "
                                + margin_text
                                + " | MARGIN FEES | "
                                + str(round(sell_fee, precision))
                            )

                    else:
                        text_box.singleLine()
                        text_box.center("*** Executing TEST Sell Order ***")
                        text_box.singleLine()

                    _app.trade_tracker = _app.trade_tracker.append(
                        {
                            "Datetime": str(current_sim_date),
                            "Market": _app.getMarket(),
                            "Action": "SELL",
                            "Price": price,
                            "Quote": _state.last_sell_size,
                            "Base": _state.last_buy_filled,
                            "Margin": margin,
                            "Profit": profit,
                            "Fee": sell_fee,
                            "DF_High": df[df["date"] <= current_sim_date][
                                "close"
                            ].max(),
                            "DF_Low": df[df["date"] <= current_sim_date]["close"].min(),
                        },
                        ignore_index=True,
                    )
                    state.in_open_trade = False
                    state.last_api_call_datetime -= timedelta(seconds=60)
                    _state.last_action = "SELL"

                if _app.shouldSaveGraphs():
                    tradinggraphs = TradingGraphs(_technical_analysis)
                    ts = datetime.now().timestamp()
                    filename = f"{_app.getMarket()}_{_app.printGranularity()}_sell_{str(ts)}.png"
                    # This allows graphs to be used in sim mode using the correct DF
                    if _app.isSimulation():
                        tradinggraphs.renderEMAandMACD(
                            len(trading_dataCopy), "graphs/" + filename, True
                        )
                    else:
                        tradinggraphs.renderEMAandMACD(
                            len(trading_data), "graphs/" + filename, True
                        )

            _state.last_df_index = str(df_last.index.format()[0])

            if (
                _app.enabledLogBuySellInJson() == True
                and _state.action == "DONE"
                and len(_app.trade_tracker) > 0
            ):
                Logger.info(
                    _app.trade_tracker.loc[len(_app.trade_tracker) - 1].to_json()
                )

            if not _app.isLive() and _state.iterations == len(df):
                simulation = {
                    "config": {},
                    "data": {
                        "open_buy_excluded": 1,
                        "buy_count": 0,
                        "sell_count": 0,
                        "first_trade": {"size": 0},
                        "last_trade": {"size": 0},
                        "margin": 0.0,
                    },
                    "exchange": _app.getExchange(),
                }

                if _app.getConfig() != "":
                    simulation["config"] = _app.getConfig()

                if not _app.simResultOnly():
                    Logger.info(f"\nSimulation Summary: {_app.getMarket()}")

                tradesfile = _app.getTradesFile()

                if _app.isVerbose():
                    Logger.info("\n" + str(_app.trade_tracker))
                    start = str(df.head(1).index.format()[0]).replace(":", ".")
                    end = str(df.tail(1).index.format()[0]).replace(":", ".")
                    filename = (
                        f"{_app.getMarket()} {str(start)} - {str(end)}_{tradesfile}"
                    )

                else:
                    filename = tradesfile
                try:
                    if not os.path.isabs(filename):
                        if not os.path.exists("csv"):
                            os.makedirs("csv")
                        filename = os.path.join(os.curdir, "csv", filename)
                    _app.trade_tracker.to_csv(filename)
                except OSError:
                    Logger.critical(f"Unable to save: {filename}")

                if _state.buy_count == 0:
                    _state.last_buy_size = 0
                    _state.sell_sum = 0
                else:
                    _state.sell_sum = _state.sell_sum + _state.last_sell_size

                remove_last_buy = False
                if _state.buy_count > _state.sell_count:
                    remove_last_buy = True
                    _state.buy_count -= 1  # remove last buy as there has not been a corresponding sell yet
                    _state.last_buy_size = _state.previous_buy_size
                    simulation["data"]["open_buy_excluded"] = 1

                    if not _app.simResultOnly():
                        Logger.info(
                            "\nWarning: simulation ended with an open trade and it will be excluded from the margin calculation."
                        )
                        Logger.info(
                            "         (it is not realistic to hard sell at the end of a simulation without a sell signal)"
                        )
                else:
                    simulation["data"]["open_buy_excluded"] = 0

                if not _app.simResultOnly():
                    Logger.info("\n")

                if remove_last_buy is True:
                    if not _app.simResultOnly():
                        Logger.info(
                            f"   Buy Count : {str(_state.buy_count)} (open buy excluded)"
                        )
                    else:
                        simulation["data"]["buy_count"] = _state.buy_count
                else:
                    if not _app.simResultOnly():
                        Logger.info(f"   Buy Count : {str(_state.buy_count)}")
                    else:
                        simulation["data"]["buy_count"] = _state.buy_count

                if not _app.simResultOnly():
                    Logger.info(f"  Sell Count : {str(_state.sell_count)}")
                    Logger.info(f"   First Buy : {str(_state.first_buy_size)}")
                    Logger.info(
                        f"   Last Buy : {str(_truncate(_state.last_buy_size, 4))}"
                    )
                else:
                    simulation["data"]["sell_count"] = _state.sell_count
                    simulation["data"]["first_trade"] = {}
                    simulation["data"]["first_trade"]["size"] = _state.first_buy_size

                if _state.sell_count > 0:
                    if not _app.simResultOnly():
                        Logger.info(
                            f"   Last Sell : {_truncate(_state.last_sell_size, 4)}\n"
                        )
                    else:
                        simulation["data"]["last_trade"] = {}
                        simulation["data"]["last_trade"]["size"] = float(
                            _truncate(_state.last_sell_size, 2)
                        )
                else:
                    if not _app.simResultOnly():
                        Logger.info("\n")
                        Logger.info("      Margin : 0.00%")
                        Logger.info("\n")
                        Logger.info(
                            "  ** margin is nil as a sell as not occurred during the simulation\n"
                        )
                    else:
                        simulation["data"]["margin"] = 0.0

                    _app.notifyTelegram(
                        "      Margin: 0.00%\n  ** margin is nil as a sell as not occurred during the simulation\n"
                    )

                _app.notifyTelegram(
                    f"Simulation Summary\n"
                    + f"   Market: {_app.getMarket()}\n"
                    + f"   Buy Count: {_state.buy_count}\n"
                    + f"   Sell Count: {_state.sell_count}\n"
                    + f"   First Buy: {_state.first_buy_size}\n"
                    + f"   Last Buy: {str(_truncate(_state.last_buy_size, 4))}\n"
                    + f"   Last Sell: {str(_truncate(_state.last_sell_size, 4))}\n"
                )

                if _state.sell_count > 0:
                    _last_trade_margin = _truncate(
                        (
                            (
                                (_state.last_sell_size - _state.last_buy_size)
                                / _state.last_buy_size
                            )
                            * 100
                        ),
                        4,
                    )

                    if not _app.simResultOnly():
                        Logger.info(
                            "   Last Trade Margin : " + _last_trade_margin + "%"
                        )
                        if remove_last_buy:
                            Logger.info(
                                f"\n   Open Trade Margin at end of simulation: {_state.open_trade_margin}"
                            )
                        Logger.info("\n")
                        Logger.info(
                            f"   All Trades Buys ({_app.quote_currency}): {_truncate(_state.buy_tracker, 2)}"
                        )
                        Logger.info(
                            f"   All Trades Profit/Loss ({_app.quote_currency}): {_truncate(_state.profitlosstracker, 2)} ({_truncate(_state.feetracker,2)} in fees)"
                        )
                        Logger.info(
                            f"   All Trades Margin : {_truncate(_state.margintracker, 4)}%"
                        )
                        Logger.info("\n")
                        Logger.info("  ** non-live simulation, assuming highest fees")
                        Logger.info(
                            "  ** open trade excluded from margin calculation\n"
                        )
                    else:
                        simulation["data"]["last_trade"]["margin"] = _last_trade_margin
                        simulation["data"]["all_trades"] = {}
                        simulation["data"]["all_trades"][
                            "quote_currency"
                        ] = _app.quote_currency
                        simulation["data"]["all_trades"]["value_buys"] = float(
                            _truncate(_state.buy_tracker, 2)
                        )
                        simulation["data"]["all_trades"]["profit_loss"] = float(
                            _truncate(_state.profitlosstracker, 2)
                        )
                        simulation["data"]["all_trades"]["fees"] = float(
                            _truncate(_state.feetracker, 2)
                        )
                        simulation["data"]["all_trades"]["margin"] = float(
                            _truncate(_state.margintracker, 4)
                        )

                    ## Revised telegram Summary notification to give total margin in addition to last trade margin.
                    _app.notifyTelegram(
                        f"      Last Trade Margin: {_last_trade_margin}%\n\n"
                    )
                    if remove_last_buy:
                        _app.notifyTelegram(
                            f"\nOpen Trade Margin at end of simulation: {_state.open_trade_margin}\n"
                        )
                    _app.notifyTelegram(
                        f"      All Trades Margin: {_truncate(_state.margintracker, 4)}%\n  ** non-live simulation, assuming highest fees\n  ** open trade excluded from margin calculation\n"
                    )
                    telegram_bot.removeactivebot()

                if _app.simResultOnly():
                    Logger.info(json.dumps(simulation, sort_keys=True, indent=4))

        else:
            if (
                _state.last_buy_size > 0
                and _state.last_buy_price > 0
                and price > 0
                and _state.last_action == "BUY"
            ):
                # show profit and margin if already bought
                Logger.info(
                    f"{now} | {_app.getMarket()}{bullbeartext} | {_app.printGranularity()} | Current Price: {str(price)} | Margin: {str(margin)} | Profit: {str(profit)}"
                )
            else:
                Logger.info(
                    f'{now} | {_app.getMarket()}{bullbeartext} | {_app.printGranularity()} | Current Price: {str(price)}{trailing_buy_logtext} | {str(round(((price-df["close"].max()) / df["close"].max())*100, 2))}% from DF HIGH'
                )
                telegram_bot.addinfo(
                    f'{now} | {_app.getMarket()}{bullbeartext} | {_app.printGranularity()} | Current Price: {str(price)}{trailing_buy_logtext} | {str(round(((price-df["close"].max()) / df["close"].max())*100, 2))}% from DF HIGH',
                    round(price, 4),
                    str(round(df["close"].max(), 4)),
                    str(
                        round(
                            ((price - df["close"].max()) / df["close"].max()) * 100, 2
                        )
                    )
                    + "%",
                )

            if _state.last_action == "BUY" and _state.in_open_trade:
                # update margin for telegram bot
                telegram_bot.addmargin(
                    str(_truncate(margin, 4) + "%") if _state.in_open_trade == True else " ",
                    str(_truncate(profit, 2)) if _state.in_open_trade == True else " ",
                    price,
                    change_pcnt_high
                )
            
            # Update the watchdog_ping
            telegram_bot.updatewatchdogping()

            # decrement ignored iteration
            if _app.isSimulation() and _app.smart_switch:
                _state.iterations = _state.iterations - 1

        # if live but not websockets
        if not _app.disableTracker() and _app.isLive() and not _app.enableWebsocket():
            # update order tracker csv
            if _app.getExchange() == Exchange.BINANCE:
                account.saveTrackerCSV(_app.getMarket())
            elif (
                _app.getExchange() == Exchange.COINBASEPRO
                or _app.getExchange() == Exchange.KUCOIN
            ):
                account.saveTrackerCSV()

        if _app.isSimulation():
            if _state.iterations < len(df):
                if _app.simuluationSpeed() in ["fast", "fast-sample"]:
                    # fast processing
                    list(map(s.cancel, s.queue))
                    s.enter(
                        0,
                        1,
                        executeJob,
                        (sc, _app, _state, _technical_analysis, None, df),
                    )
                else:
                    # slow processing
                    list(map(s.cancel, s.queue))
                    s.enter(
                        1,
                        1,
                        executeJob,
                        (sc, _app, _state, _technical_analysis, None, df),
                    )

        else:
            list(map(s.cancel, s.queue))
            if (
                _app.enableWebsocket()
                and _websocket is not None
                and (
                    isinstance(_websocket.tickers, pd.DataFrame)
                    and len(_websocket.tickers) == 1
                )
                and (
                    isinstance(_websocket.candles, pd.DataFrame)
                    and len(_websocket.candles) == 300
                )
            ):
                # poll every 5 seconds (_websocket)
                s.enter(
                    5,
                    1,
                    executeJob,
                    (sc, _app, _state, _technical_analysis, _websocket),
                )
            else:
                if _app.enableWebsocket() and not _app.isSimulation():
                    # poll every 15 seconds (waiting for _websocket)
                    s.enter(
                        15,
                        1,
                        executeJob,
                        (sc, _app, _state, _technical_analysis, _websocket),
                    )
                else:
                    # poll every 1 minute (no _websocket)
                    s.enter(
                        60,
                        1,
                        executeJob,
                        (sc, _app, _state, _technical_analysis, _websocket),
                    )


def main():
    try:
        _websocket = None
        message = "Starting "
        if app.getExchange() == Exchange.COINBASEPRO:
            message += "Coinbase Pro bot"
            if app.enableWebsocket() and not app.isSimulation():
                print("Opening websocket to Coinbase Pro...")
                _websocket = CWebSocketClient([app.getMarket()], app.getGranularity())
                _websocket.start()
        elif app.getExchange() == Exchange.BINANCE:
            message += "Binance bot"
            if app.enableWebsocket() and not app.isSimulation():
                print("Opening websocket to Binance...")
                _websocket = BWebSocketClient([app.getMarket()], app.getGranularity())
                _websocket.start()
        elif app.getExchange() == Exchange.KUCOIN:
            message += "Kucoin bot"
            if app.enableWebsocket() and not app.isSimulation():
                print("Opening websocket to Kucoin...")
                _websocket = KWebSocketClient([app.getMarket()], app.getGranularity())
                _websocket.start()

        smartswitchstatus = "enabled" if app.getSmartSwitch() else "disabled"
        message += f" for {app.getMarket()} using granularity {app.printGranularity()}. Smartswitch {smartswitchstatus}"

        if app.startmethod in ("standard", "telegram"):
            app.notifyTelegram(message)

        # initialise and start application
        trading_data = app.startApp(app, account, state.last_action)

        def runApp(_websocket):
            # run the first job immediately after starting
            if app.isSimulation():
                executeJob(s, app, state, technical_analysis, _websocket, trading_data)
            else:
                executeJob(s, app, state, technical_analysis, _websocket)

            s.run()

        try:
            runApp(_websocket)
        except (KeyboardInterrupt, SystemExit):
            raise
        except (BaseException, Exception) as e:  # pylint: disable=broad-except
            if app.autoRestart():
                # Wait 30 second and try to relaunch application
                time.sleep(30)
                Logger.critical(f"Restarting application after exception: {repr(e)}")

                if not app.disableTelegramErrorMsgs():
                    app.notifyTelegram(
                        f"Auto restarting bot for {app.getMarket()} after exception: {repr(e)}"
                    )

                # Cancel the events queue
                map(s.cancel, s.queue)

                # Restart the app
                runApp(_websocket)
            else:
                raise

    # catches a keyboard break of app, exits gracefully
    except (KeyboardInterrupt, SystemExit):
        if app.enableWebsocket() and not app.isSimulation():
            signal.signal(signal.SIGINT, signal_handler)  # disable ctrl/cmd+c
            Logger.warning(
                f"{str(datetime.now())} bot is closing via keyboard interrupt,"
            )
            Logger.warning("Please wait while threads complete gracefully....")
        else:
            Logger.warning(
                f"{str(datetime.now())} bot is closed via keyboard interrupt..."
            )
        try:
            try:
                telegram_bot.removeactivebot()
            except:
                pass
            if app.enableWebsocket() and not app.isSimulation():
                _websocket.close()
            sys.exit(0)
        except SystemExit:
            # pylint: disable=protected-access
            os._exit(0)
    except (BaseException, Exception) as e:  # pylint: disable=broad-except
        # catch all not managed exceptions and send a Telegram message if configured
        if not app.disableTelegramErrorMsgs():
            app.notifyTelegram(f"Bot for {app.getMarket()} got an exception: {repr(e)}")
            try:
                telegram_bot.removeactivebot()
            except:
                pass
        Logger.critical(repr(e))
        # pylint: disable=protected-access
        os._exit(0)
        # raise


if __name__ == "__main__":
    if sys.version_info < (3, 6, 0):
        sys.stderr.write("You need python 3.6 or higher to run this script\n")
        exit(1)

    main()<|MERGE_RESOLUTION|>--- conflicted
+++ resolved
@@ -1521,21 +1521,6 @@
                         Logger.warning(f"Trade Error: {err}")
                         resp_error = 1
 
-<<<<<<< HEAD
-                        # check if no resp, don't make more API calls
-                        if resp_error == 0:
-                            # check balances
-                            try:
-                                account.basebalance_after = float(account.getBalance(_app.getBaseCurrency()))
-                                account.quotebalance_after = float(account.getBalance(_app.getQuoteCurrency()))
-                                bal_resp_error = 0
-                            except Exception as err:
-                                Logger.warning(
-                                    f"Error: Balance not retrieved after trade for {app.getMarket()}.  Trying again.\n"
-                                    f"API Error Msg: {err}"
-                                )
-                                resp_error, bal_resp_error = (1,1)
-=======
                     if resp_error == 0:
                         try:
                             account.basebalance_after = float(account.getBalance(_app.getBaseCurrency()))
@@ -1545,7 +1530,6 @@
                                 f"Error: Balance not retrieved after trade for {app.getMarket()}.\n"
                                 f"API Error Msg: {err}"
                         )
->>>>>>> 59ce235e
 
                         Logger.info(
                             f"{_app.getBaseCurrency()} balance after order: {str(account.basebalance_after)}\n"
