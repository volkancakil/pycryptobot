<<<<<<< HEAD
"""Python Crypto Bot consuming Coinbase Pro API

DISCLAIMER -- PLEASE READ!

I developed this crypto trading bot for myself. I'm happy to share the project and code with others
but I don't take responsibility for how it performs for you or any potential losses incurred due to
market conditions or even bugs. I'm using this bot myself and will keep improving it so please make
sure you are pulling the repo often for updates and bug fixes ("git pull"). 

USAGE

You are free to use this app and code however you wish. I know others who are using some of my code
in their personal projects and I'm fine with that. I do however have a polite request and that is
if you improve on my code to share it with me. You may have found this project via Medium where I am
a writer (https://whittle.medium.com). I would really appreciate it if you follow me and read and 
"clap" for my articles (especially related to this project). I get paid by Medium for my articles
so that is one way you can reward me for my efforts without actually spending anything. If you 
would like to share and promote my articles I would also really appreciate it.

IMPORTANT

In order to limit exposure by the trading bot, in your Coinbase Pro profile I suggest you create
another "Portfolio" dedicated for this trading bot. Create your API keys associated with the
"Trading Bot" portfolio and only keep funds you want to give the bot access to in the portfolio.
That way if anything goes wrong only what is within this portfolio is at risk!
"""
=======
"""Python Crypto Bot consuming Coinbase Pro API"""
>>>>>>> 19ea2769

import pandas as pd
import numpy as np
from datetime import datetime, timedelta
import argparse, json, logging, math, os, random, re, sched, sys, time
from models.Trading import TechnicalAnalysis
from models.TradingAccount import TradingAccount
from models.CoinbasePro import AuthAPI, PublicAPI
from views.TradingGraphs import TradingGraphs

# production: disable traceback
sys.tracebacklimit = 0

def truncate(f, n):
    return math.floor(f * 10 ** n) / 10 ** n

def compare(val1, val2, label='', precision=2):
    if val1 > val2:
        if label == '':
            return str(truncate(val1, precision)) + ' > ' + str(truncate(val2, precision))
        else:
            return label + ': ' + str(truncate(val1, precision)) + ' > ' + str(truncate(val2, precision))
    if val1 < val2:
        if label == '':
            return str(truncate(val1, precision)) + ' < ' + str(truncate(val2, precision))
        else:
            return label + ': ' + str(truncate(val1, precision)) + ' < ' + str(truncate(val2, precision))
    else:
        if label == '':
            return str(truncate(val1, precision)) + ' = ' + str(truncate(val2, precision))
        else:
            return label + ': ' + str(truncate(val1, precision)) + ' = ' + str(truncate(val2, precision))      

cryptoMarket = 'BTC'
fiatMarket = 'GBP'
granularity = 3600
save_graphs = 0
is_live = 0
is_verbose = 1
is_sim = 0
sim_speed = ''
sell_upper_pcnt = 101
sell_lower_pcnt = -101

# reduce informational logging
logging.getLogger("requests").setLevel(logging.WARNING)
logging.getLogger("urllib3").setLevel(logging.WARNING)

# instantiate the arguments parser
parser = argparse.ArgumentParser(description='Python Crypto Bot using the Coinbase Pro API')

# optional arguments
parser.add_argument('--granularity', type=int, help='Optionally provide granularity via arguments')
parser.add_argument('--live', type=int, help='Optionally provide live status via arguments')
parser.add_argument('--market', type=str, help='Optionally provide market via arguments')
parser.add_argument('--graphs', type=int, help='Optionally save graphs to graphs directory')
parser.add_argument('--sim', type=str, help='Optionally provide simulation status via arguments ("fast", "slow")')
parser.add_argument('--verbose', type=int, help='Optionally provide verbose status via arguments')
parser.add_argument('--sellupperpcnt', type=int, help='Optionally provide upper sell percent')
parser.add_argument('--selllowerpcnt', type=int, help='Optionally provide lower sell percent')

# parse arguments
args = parser.parse_args()

# preload config from config.json if it exists
try:
    # open the config.json file
    with open('config.json') as config_file:
        # store the configuration in dictionary
        config = json.load(config_file)

        if 'config' in config:
            if 'cryptoMarket' and 'fiatMarket' in config['config']:
                cryptoMarket = config['config']['cryptoMarket']
                fiatMarket = config['config']['fiatMarket']

            if 'granularity' in config['config']:
                if isinstance(config['config']['granularity'], int):
                    if config['config']['granularity'] in [60, 300, 900, 3600, 21600, 86400]:
                        granularity = config['config']['granularity']

            if 'graphs' in config['config']:
                if isinstance(config['config']['graphs'], int):
                    if config['config']['graphs'] in [0, 1]:
                        save_graphs = config['config']['graphs']

            if 'live' in config['config']:
                if isinstance(config['config']['live'], int):
                    if config['config']['live'] in [0, 1]:
                        is_live = config['config']['live']

            if 'verbose' in config['config']:
                if isinstance(config['config']['verbose'], int):
                    if config['config']['verbose'] in [0, 1]:
                        is_verbose = config['config']['verbose']

            if 'sim' in config['config']:
                if isinstance(config['config']['sim'], str):
                    if config['config']['sim'] in ['slow', 'fast', 'slow-sample', 'fast-sample']:
                        is_live = 0
                        is_sim = 1
                        sim_speed = config['config']['sim']

            if 'sellupperpcnt' in config['config']:
                if isinstance(config['config']['sellupperpcnt'], int):
                    if config['config']['sellupperpcnt'] > 0 and config['config']['sellupperpcnt'] <= 100:
                        sell_upper_pcnt = int(config['config']['sellupperpcnt'])

            if 'selllowerpcnt' in config['config']:
                if isinstance(config['config']['selllowerpcnt'], int):
                    if config['config']['selllowerpcnt'] >= -100 and config['config']['selllowerpcnt'] < 0:
                        sell_lower_pcnt = int(config['config']['selllowerpcnt'])

except IOError:
    print("warning: 'config.json' not found.")

if args.market != None:
    # market set via --market argument

    # validates the market is syntactically correct
    p = re.compile(r"^[A-Z]{3,4}\-[A-Z]{3,4}$")
    if not p.match(args.market):
        raise TypeError('Coinbase Pro market required.')

    cryptoMarket, fiatMarket = args.market.split('-',  2)

# validation of crypto market inputs
if cryptoMarket not in ['BCH', 'BTC', 'ETH', 'LTC', 'XLM']:
    raise Exception('Invalid crypto market: BCH, BTC, ETH, LTC, ETH, XLM')

# validation of fiat market inputs
if fiatMarket not in ['EUR', 'GBP', 'USD']:
    raise Exception('Invalid FIAT market: EUR, GBP, USD')

# reconstruct the market based on the crypto and fiat inputs
market = cryptoMarket + '-' + fiatMarket

if args.granularity != None:
    # granularity set via --granularity argument

    # validates granularity is an integer
    if not isinstance(args.granularity, int):
        raise TypeError('Granularity integer required.')

    # validates the granularity is supported by Coinbase Pro
    if not args.granularity in [60, 300, 900, 3600, 21600, 86400]:
        raise TypeError('Granularity options: 60, 300, 900, 3600, 21600, 86400.')
        
    granularity = args.granularity

if args.graphs != None:
    # graphs status set via --graphs argument

    if args.graphs == 1:
        save_graphs = 1
    else:
        save_graphs = 0

if args.live != None:
    # live status set via --live argument

    if args.live == 1:
        is_live = 1
    else:
        is_live = 0

if args.verbose != None:
    # verbose status set via --verbose argument

    if args.verbose == 1:
        is_verbose = 1
    else:
        is_verbose = 0

if args.sim != None:
    # sim status set via --sim argument

    if args.sim == 'slow':
        is_sim = 1
        sim_speed = 'slow'
        is_live = 0
    elif args.sim == 'slow-sample':
        is_sim = 1
        sim_speed = 'slow-sample'
        is_live = 0
    elif args.sim == 'fast':
        is_sim = 1
        sim_speed = 'fast'
        is_live = 0
    elif args.sim == 'fast-sample':
        is_sim = 1
        sim_speed = 'fast-sample'
        is_live = 0

    else:
        is_sim = 0
        sim_speed = ''

if args.sellupperpcnt != None:
    # sell upper percent --sellupperlimit pcnt

    if isinstance(args.sellupperpcnt, int):
        if args.sellupperpcnt > 0 and args.sellupperpcnt <= 100:
            sell_upper_pcnt = int(args.sellupperpcnt)

if args.selllowerpcnt != None:
    # sell lower percent --selllowerlimit pcnt

    if isinstance(args.selllowerpcnt, int):
        if args.selllowerpcnt >= -100 and args.selllowerpcnt < 0:
            sell_lower_pcnt = int(args.selllowerpcnt)

# initial state is to wait
action = 'WAIT'
last_action = ''
last_buy = 0
last_df_index = ''
buy_state = ''
iterations = 0
x_since_buy = 0
x_since_sell = 0
buy_count = 0
sell_count = 0
buy_sum = 0
sell_sum = 0
failsafe = False

config = {}
account = None
# if live trading is enabled
if is_live == 1:
    # open the config.json file
    with open('config.json') as config_file:
        # store the configuration in dictionary
        config = json.load(config_file)
    # connect your Coinbase Pro live account
    account = TradingAccount(config)

    # if the bot is restarted between a buy and sell it will sell first
    if (market.startswith('BTC-') and account.getBalance(cryptoMarket) > 0.001):
        last_action = 'BUY'
    elif (market.startswith('BCH-') and account.getBalance(cryptoMarket) > 0.01):
        last_action = 'BUY'
    elif (market.startswith('ETH-') and account.getBalance(cryptoMarket) > 0.01):
        last_action = 'BUY'
    elif (market.startswith('LTC-') and account.getBalance(cryptoMarket) > 0.1):
        last_action = 'BUY'
    elif (market.startswith('XLM-') and account.getBalance(cryptoMarket) > 35):
        last_action = 'BUY'
    elif (account.getBalance(fiatMarket) > 30):
        last_action = 'SELL'

    authAPI = AuthAPI(config['api_key'], config['api_secret'], config['api_pass'], config['api_url'])    
    orders = authAPI.getOrders(market, '', 'done')
    if len(orders) > 0:
        df = orders[-1:]
        price = df[df.action == 'buy']['price']
        if len(price) > 0:
            last_buy = float(truncate(price, 2))

def executeJob(sc, market, granularity, tradingData=pd.DataFrame()):
    """Trading bot job which runs at a scheduled interval"""
    global action, buy_count, buy_sum, failsafe, iterations, last_action, last_buy, last_df_index, sell_count, sell_sum, buy_state, x_since_buy, x_since_sell

    # increment iterations
    iterations = iterations + 1

    # coinbase pro public api
    api = PublicAPI()

    if is_sim == 0:
        # retrieve the market data
        tradingData = api.getHistoricalData(market, granularity)

    df = pd.DataFrame()
    if len(tradingData) != 300:
        # data frame should have 300 rows, if not retry
        print('error: data frame length is < 300 (' + str(len(tradingData)) + ')')
        logging.error('error: data frame length is < 300 (' + str(len(tradingData)) + ')')
        s.enter(1, 1, executeJob, (sc, market, granularity))
    else:
        # analyse the market data
        tradingDataCopy = tradingData.copy()
        technicalAnalysis = TechnicalAnalysis(tradingDataCopy)
        technicalAnalysis.addAll()
        df = technicalAnalysis.getDataFrame()

    if is_sim == 1:
        # with a simulation df_last will iterate through data
        df_last = df.iloc[iterations-1:iterations]
    else:
        # df_last contains the most recent entry
        df_last = df.tail(1)
 
    current_df_index = str(df_last.index.format()[0])

    if is_sim == 0:
        price = api.getTicker(market)
        if price < df_last['low'].values[0] or price == 0:
            price = float(df_last['close'].values[0])
    else:
        price = float(df_last['close'].values[0])

    ema12gtema26 = bool(df_last['ema12gtema26'].values[0])
    ema12gtema26co = bool(df_last['ema12gtema26co'].values[0])
    goldencross = bool(df_last['goldencross'].values[0])
    deathcross = bool(df_last['deathcross'].values[0])
    macdgtsignal = bool(df_last['macdgtsignal'].values[0])
    macdgtsignalco = bool(df_last['macdgtsignalco'].values[0])
    ema12ltema26 = bool(df_last['ema12ltema26'].values[0])
    ema12ltema26co = bool(df_last['ema12ltema26co'].values[0])
    macdltsignal = bool(df_last['macdltsignal'].values[0])
    macdltsignalco = bool(df_last['macdltsignalco'].values[0])
    obv = float(df_last['obv'].values[0])
    obv_pc = float(df_last['obv_pc'].values[0])

    # candlestick detection
    hammer = bool(df_last['hammer'].values[0])
    inverted_hammer = bool(df_last['inverted_hammer'].values[0])
    hanging_man = bool(df_last['hanging_man'].values[0])
    shooting_star = bool(df_last['shooting_star'].values[0])
    three_white_soldiers = bool(df_last['three_white_soldiers'].values[0])
    three_black_crows = bool(df_last['three_black_crows'].values[0])
    morning_star = bool(df_last['morning_star'].values[0])
    evening_star = bool(df_last['evening_star'].values[0])
    three_line_strike = bool(df_last['three_line_strike'].values[0])
    abandoned_baby = bool(df_last['abandoned_baby'].values[0])
    morning_doji_star = bool(df_last['morning_doji_star'].values[0])
    evening_doji_star = bool(df_last['evening_doji_star'].values[0])
    two_black_gapping = bool(df_last['two_black_gapping'].values[0])

    # criteria for a buy signal
    if ((ema12gtema26co == True and macdgtsignal == True and obv_pc > 1) or (ema12gtema26 == True and macdgtsignal == True and obv_pc > 1 and x_since_buy > 0 and x_since_buy <= 2)) and last_action != 'BUY':
        action = 'BUY'
    # criteria for a sell signal
    elif ((ema12ltema26co == True and macdltsignal == True) or (ema12ltema26 == True and macdltsignal == True and x_since_sell > 0 and x_since_sell <= 2)) and last_action not in ['','SELL']:
        action = 'SELL'
        failsafe = False
    # anything other than a buy or sell, just wait
    else:
        action = 'WAIT'
    
    if last_buy > 0 and last_action == 'BUY':
        change_pcnt = ((price / last_buy) - 1) * 100

        # loss failsafe sell at sell_lower_pcnt
        if (change_pcnt < sell_lower_pcnt):
            failsafe = True
            action = 'SELL'
            last_action = 'BUY'
            log_text = '! Loss Failsafe Triggered (< ' + str(sell_lower_pcnt) + '%)'
            print (log_text, "\n")
            logging.warning(log_text)

        # profit bank at sell_upper_pcnt
        if (change_pcnt > sell_upper_pcnt):
            failsafe = True
            action = 'SELL'
            last_action = 'BUY'
            log_text = '! Profit Bank Triggered (> ' + str(sell_upper_pcnt) + '%)'
            print (log_text, "\n")
            logging.warning(log_text)

    goldendeathtext = ''
    if goldencross == True:
        goldendeathtext = ' (BULL)'
    else:
        goldendeathtext = ' (BEAR)'

    # polling is every 5 minutes (even for hourly intervals), but only process once per interval
    if (last_df_index != current_df_index):
        precision = 2
        if cryptoMarket == 'XLM':
            precision = 4

        price_text = 'Close: ' + str(truncate(price, precision))
        ema_text = compare(df_last['ema12'].values[0], df_last['ema26'].values[0], 'EMA12/26', precision)
        macd_text = compare(df_last['macd'].values[0], df_last['signal'].values[0], 'MACD', precision)
        obv_text = compare(df_last['obv_pc'].values[0], 0.1, 'OBV %', precision)
        counter_text = '[I:' + str(iterations) + ',B:' + str(x_since_buy) + ',S:' + str(x_since_sell) + ']'

        if hammer == True:
            log_text = '* Candlestick Detected: Hammer ("Weak - Reversal - Bullish Signal - Up")'
            print (log_text, "\n")
            logging.debug(log_text)

        if shooting_star == True:
            log_text = '* Candlestick Detected: Shooting Star ("Weak - Reversal - Bearish Pattern - Down")'
            print (log_text, "\n")
            logging.debug(log_text)

        if hanging_man == True:
            log_text = '* Candlestick Detected: Hanging Man ("Weak - Continuation - Bearish Pattern - Down")'
            print (log_text, "\n")
            logging.debug(log_text)

        if inverted_hammer == True:
            log_text = '* Candlestick Detected: Inverted Hammer ("Weak - Continuation - Bullish Pattern - Up")'
            print (log_text, "\n")
            logging.debug(log_text)
 
        if three_white_soldiers == True:
            log_text = '*** Candlestick Detected: Three White Soldiers ("Strong - Reversal - Bullish Pattern - Up")'
            print (log_text, "\n")
            logging.debug(log_text)

        if three_black_crows == True:
            log_text = '* Candlestick Detected: Three Black Crows ("Strong - Reversal - Bearish Pattern - Down")'
            print (log_text, "\n")
            logging.debug(log_text)

        if morning_star == True:
            log_text = '*** Candlestick Detected: Morning Star ("Strong - Reversal - Bullish Pattern - Up")'
            print (log_text, "\n")
            logging.debug(log_text)

        if evening_star == True:
            log_text = '*** Candlestick Detected: Evening Star ("Strong - Reversal - Bearish Pattern - Down")'
            print (log_text, "\n")
            logging.debug(log_text)

        if three_line_strike == True:
            log_text = '** Candlestick Detected: Three Line Strike ("Reliable - Reversal - Bullish Pattern - Up")'
            print (log_text, "\n")
            logging.debug(log_text)

        if abandoned_baby == True:
            log_text = '** Candlestick Detected: Abandoned Baby ("Reliable - Reversal - Bullish Pattern - Up")'
            print (log_text, "\n")
            logging.debug(log_text)

        if morning_doji_star == True:
            log_text = '** Candlestick Detected: Morning Doji Star ("Reliable - Reversal - Bullish Pattern - Up")'
            print (log_text, "\n")
            logging.debug(log_text)

        if evening_doji_star == True:
            log_text = '** Candlestick Detected: Evening Doji Star ("Reliable - Reversal - Bearish Pattern - Down")'
            print (log_text, "\n")
            logging.debug(log_text)

        if two_black_gapping == True:
            log_text = '*** Candlestick Detected: Two Black Gapping ("Reliable - Reversal - Bearish Pattern - Down")'
            print (log_text, "\n")
            logging.debug(log_text)

        ema_co_prefix = ''
        ema_co_suffix = ''
        if ema12gtema26co == True:
            ema_co_prefix = '*^ '
            ema_co_suffix = ' ^*'
        elif ema12ltema26co == True:
            ema_co_prefix = '*v '
            ema_co_suffix = ' v*'   
        elif ema12gtema26 == True:
            ema_co_prefix = '^ '
            ema_co_suffix = ' ^'
        elif ema12ltema26 == True:
            ema_co_prefix = 'v '
            ema_co_suffix = ' v'

        macd_co_prefix = ''
        macd_co_suffix = ''
        if macdgtsignalco == True:
            macd_co_prefix = '*^ '
            macd_co_suffix = ' ^*'
        elif macdltsignalco == True:
            macd_co_prefix = '*v '
            macd_co_suffix = ' v*'
        elif macdgtsignal == True:
            macd_co_prefix = '^ '
            macd_co_suffix = ' ^'
        elif macdltsignal == True:
            macd_co_prefix = 'v '
            macd_co_suffix = ' v'

        obv_prefix = ''
        obv_suffix = ''
        if (obv_pc > 0.1):
            obv_prefix = '^ '
            obv_suffix = ' ^'
        else:
            obv_prefix = 'v '
            obv_suffix = ' v'

        if is_verbose == 0:
            if last_action != '':
                output_text = current_df_index + ' | ' + market + goldendeathtext + ' | ' + str(granularity) + ' | ' + price_text + ' | ' + ema_co_prefix + ema_text + ema_co_suffix + ' | ' + macd_co_prefix + macd_text + macd_co_suffix + ' | ' + obv_prefix + obv_text + obv_suffix + ' | ' + action + ' ' + counter_text + ' | Last Action: ' + last_action
            else:
                output_text = current_df_index + ' | ' + market + goldendeathtext + ' | ' + str(granularity) + ' | ' + price_text + ' | ' + ema_co_prefix + ema_text + ema_co_suffix + ' | ' + macd_co_prefix + macd_text + macd_co_suffix + ' | ' + obv_prefix + obv_text + obv_suffix + ' | ' + action + ' ' + counter_text

            if last_action == 'BUY':
                # calculate last buy minus fees
                fee = last_buy * 0.005
                last_buy_minus_fees = last_buy + fee

                margin = str(truncate((((price - last_buy_minus_fees) / price) * 100), 2)) + '%'
                output_text += ' | ' +  margin

            logging.debug(output_text)
            print (output_text)
        else:
            logging.debug('-- Iteration: ' + str(iterations) + ' --' + goldendeathtext)
            logging.debug('-- Since Last Buy: ' + str(x_since_buy) + ' --')
            logging.debug('-- Since Last Sell: ' + str(x_since_sell) + ' --')

            if last_action == 'BUY':
                margin = str(truncate((((price - last_buy) / price) * 100), 2)) + '%'
                logging.debug('-- Margin: ' + margin + '% --')            
            
            logging.debug('price: ' + str(truncate(price, 2)))
            logging.debug('ema12: ' + str(truncate(float(df_last['ema12'].values[0]), 2)))
            logging.debug('ema26: ' + str(truncate(float(df_last['ema26'].values[0]), 2)))
            logging.debug('ema12gtema26co: ' + str(ema12gtema26co))
            logging.debug('ema12gtema26: ' + str(ema12gtema26))
            logging.debug('ema12ltema26co: ' + str(ema12ltema26co))
            logging.debug('ema12ltema26: ' + str(ema12ltema26))
            logging.debug('macd: ' + str(truncate(float(df_last['macd'].values[0]), 2)))
            logging.debug('signal: ' + str(truncate(float(df_last['signal'].values[0]), 2)))
            logging.debug('macdgtsignal: ' + str(macdgtsignal))
            logging.debug('macdltsignal: ' + str(macdltsignal))
            logging.debug('obv: ' + str(obv))
            logging.debug('obv_pc: ' + str(obv_pc) + '%')
            logging.debug('action: ' + action)

            # informational output on the most recent entry  
            print('')
            print('================================================================================')
            txt = '        Iteration : ' + str(iterations) + goldendeathtext
            print('|', txt, (' ' * (75 - len(txt))), '|')
            txt = '   Since Last Buy : ' + str(x_since_buy)
            print('|', txt, (' ' * (75 - len(txt))), '|')
            txt = '  Since Last Sell : ' + str(x_since_sell)
            print('|', txt, (' ' * (75 - len(txt))), '|')
            txt = '        Timestamp : ' + str(df_last.index.format()[0])
            print('|', txt, (' ' * (75 - len(txt))), '|')
            print('--------------------------------------------------------------------------------')
            txt = '            Close : ' + str(truncate(price, 2))
            print('|', txt, (' ' * (75 - len(txt))), '|')
            txt = '            EMA12 : ' + str(truncate(float(df_last['ema12'].values[0]), 2))
            print('|', txt, (' ' * (75 - len(txt))), '|')
            txt = '            EMA26 : ' + str(truncate(float(df_last['ema26'].values[0]), 2))
            print('|', txt, (' ' * (75 - len(txt))), '|')
            txt = '   Crossing Above : ' + str(ema12gtema26co)
            print('|', txt, (' ' * (75 - len(txt))), '|')
            txt = '  Currently Above : ' + str(ema12gtema26)
            print('|', txt, (' ' * (75 - len(txt))), '|')
            txt = '   Crossing Below : ' + str(ema12ltema26co)
            print('|', txt, (' ' * (75 - len(txt))), '|')
            txt = '  Currently Below : ' + str(ema12ltema26)
            print('|', txt, (' ' * (75 - len(txt))), '|')

            if (ema12gtema26 == True and ema12gtema26co == True):
                txt = '        Condition : EMA12 is currently crossing above EMA26'
            elif (ema12gtema26 == True and ema12gtema26co == False):
                txt = '        Condition : EMA12 is currently above EMA26 and has crossed over'
            elif (ema12ltema26 == True and ema12ltema26co == True):
                txt = '        Condition : EMA12 is currently crossing below EMA26'
            elif (ema12ltema26 == True and ema12ltema26co == False):
                txt = '        Condition : EMA12 is currently below EMA26 and has crossed over'
            else:
                txt = '        Condition : -'
            print('|', txt, (' ' * (75 - len(txt))), '|')

            print('--------------------------------------------------------------------------------')
            txt = '             MACD : ' + str(truncate(float(df_last['macd'].values[0]), 2))
            print('|', txt, (' ' * (75 - len(txt))), '|')
            txt = '           Signal : ' + str(truncate(float(df_last['signal'].values[0]), 2))
            print('|', txt, (' ' * (75 - len(txt))), '|')
            txt = '  Currently Above : ' + str(macdgtsignal)
            print('|', txt, (' ' * (75 - len(txt))), '|')
            txt = '  Currently Below : ' + str(macdltsignal)
            print('|', txt, (' ' * (75 - len(txt))), '|')

            if (macdgtsignal == True and macdgtsignalco == True):
                txt = '        Condition : MACD is currently crossing above Signal'
            elif (macdgtsignal == True and macdgtsignalco == False):
                txt = '        Condition : MACD is currently above Signal and has crossed over'
            elif (macdltsignal == True and macdltsignalco == True):
                txt = '        Condition : MACD is currently crossing below Signal'
            elif (macdltsignal == True and macdltsignalco == False):
                txt = '        Condition : MACD is currently below Signal and has crossed over'
            else:
                txt = '        Condition : -'
            print('|', txt, (' ' * (75 - len(txt))), '|')

            print('--------------------------------------------------------------------------------')
            txt = '              OBV : ' + str(truncate(obv, 4))
            print('|', txt, (' ' * (75 - len(txt))), '|')
            txt = '       OBV Change : ' + str(obv_pc) + '%'
            print('|', txt, (' ' * (75 - len(txt))), '|')

            if (obv_pc >= 2):
                txt = '        Condition : Large positive volume changes'
            elif (obv_pc < 2 and obv_pc >= 0):
                txt = '        Condition : Positive volume changes'
            else:
                txt = '        Condition : Negative volume changes'
            print('|', txt, (' ' * (75 - len(txt))), '|')

            print('--------------------------------------------------------------------------------')
            txt = '           Action : ' + action
            print('|', txt, (' ' * (75 - len(txt))), '|')
            print('================================================================================')
            if last_action == 'BUY':
                txt = '           Margin : ' + margin + '%'
                print('|', txt, (' ' * (75 - len(txt))), '|')
                print('================================================================================')

        # increment x since buy
        if (ema12gtema26 == True and failsafe == False):
            if buy_state == '':
                buy_state = 'NO_BUY'

            if buy_state != 'NO_BUY' or buy_state == 'NORMAL':
                x_since_buy = x_since_buy + 1

        # increment x since sell
        elif (ema12ltema26 == True):
            x_since_sell = x_since_sell + 1
            buy_state = 'NORMAL'
            failsafe = False

        # if a buy signal
        if action == 'BUY':
            buy_count = buy_count + 1

            # reset x since sell
            x_since_sell = 0

            last_buy = price

            # if live
            if is_live == 1:
                if is_verbose == 0:
                    logging.info(current_df_index + ' | ' + market + ' ' + str(granularity) + ' | ' + price_text + ' | BUY')
                    print ("\n", current_df_index, '|', market, granularity, '|', price_text, '| BUY', "\n")                    
                else:
                    print('--------------------------------------------------------------------------------')
                    print('|                      *** Executing LIVE Buy Order ***                        |')
                    print('--------------------------------------------------------------------------------')
                # connect to coinbase pro api (authenticated)
                model = AuthAPI(config['api_key'], config['api_secret'], config['api_pass'], config['api_url'])
                # execute a live market buy
                resp = model.marketBuy(market, float(account.getBalance(fiatMarket)))
                logging.info(resp)
                #logging.info('attempt to buy ' + resp['specified_funds'] + ' (' + resp['funds'] + ' after fees) of ' + resp['product_id'])
            # if not live
            else:
                if is_verbose == 0:
                    logging.info(current_df_index + ' | ' + market + ' ' + str(granularity) + ' | ' + price_text + ' | BUY')
                    print ("\n", current_df_index, '|', market, granularity, '|', price_text, '| BUY')
                    print (' Fibonacci Retracement Levels:', str(technicalAnalysis.getFibonacciRetracementLevels(float(price))), "\n")                    
                else:
                    print('--------------------------------------------------------------------------------')
                    print('|                      *** Executing TEST Buy Order ***                        |')
                    print('--------------------------------------------------------------------------------')
                #print(df_last[['close','ema12','ema26','ema12gtema26','ema12gtema26co','macd','signal','macdgtsignal','obv','obv_pc']])

            if save_graphs == 1:
                tradinggraphs = TradingGraphs(technicalAnalysis)
                ts = datetime.now().timestamp()
                filename = 'BTC-GBP_3600_buy_' + str(ts) + '.png'
                tradinggraphs.renderEMAandMACD(24, 'graphs/' + filename, True)

        # if a sell signal
        elif action == 'SELL':
            sell_count = sell_count + 1

            # reset x since buy
            x_since_buy = 0

            # if live
            if is_live == 1:
                if is_verbose == 0:
                    logging.info(current_df_index + ' | ' + market + ' ' + str(granularity) + ' | ' + price_text + ' | SELL')
                    print ("\n", current_df_index, '|', market, granularity, '|', price_text, '| SELL')
                    print (' Fibonacci Retracement Levels:', str(technicalAnalysis.getFibonacciRetracementLevels(float(price))), "\n")                      
                else:
                    print('--------------------------------------------------------------------------------')
                    print('|                      *** Executing LIVE Sell Order ***                        |')
                    print('--------------------------------------------------------------------------------')
                # connect to Coinbase Pro API live
                model = AuthAPI(config['api_key'], config['api_secret'], config['api_pass'], config['api_url'])
                # execute a live market sell
                resp = model.marketSell(market, float(account.getBalance(cryptoMarket)))
                logging.info(resp)
                #logging.info('attempt to sell ' + resp['size'] + ' of ' + resp['product_id'])
            # if not live
            else:
                if is_verbose == 0:
                    sell_price = float(str(truncate(price, precision)))
                    last_buy_price = float(str(truncate(float(last_buy), precision)))
                    buy_sell_diff = round(np.subtract(sell_price, last_buy_price), precision)
                    buy_sell_margin_no_fees = str(truncate((((sell_price - last_buy_price) / sell_price) * 100), 2)) + '%'

                    # calculate last buy minus fees
                    buy_fee = last_buy_price * 0.005
                    last_buy_price_minus_fees = last_buy_price + buy_fee

                    buy_sell_margin_fees = str(truncate((((sell_price - last_buy_price_minus_fees) / sell_price) * 100), 2)) + '%'

                    logging.info(current_df_index + ' | ' + market + ' ' + str(granularity) + ' | SELL | ' + str(sell_price) + ' | BUY | ' + str(last_buy_price) + ' | DIFF | ' + str(buy_sell_diff) + ' | MARGIN NO FEES | ' + str(buy_sell_margin_no_fees) + ' | MARGIN FEES | ' + str(buy_sell_margin_fees))
                    print ("\n", current_df_index, '|', market, granularity, '| SELL |', str(sell_price), '| BUY |', str(last_buy_price), '| DIFF |', str(buy_sell_diff) , '| MARGIN NO FEES |', str(buy_sell_margin_no_fees), '| MARGIN FEES |', str(buy_sell_margin_fees), "\n")                    
                
                    buy_sum = buy_sum + last_buy_price_minus_fees
                    sell_sum = sell_sum + sell_price
                else:
                    print('--------------------------------------------------------------------------------')
                    print('|                      *** Executing TEST Sell Order ***                        |')
                    print('--------------------------------------------------------------------------------')
            #print(df_last[['close','ema12','ema26','ema12ltema26','ema12ltema26co','macd','signal','macdltsignal','obv','obv_pc']])

            if save_graphs == 1:
                tradinggraphs = TradingGraphs(technicalAnalysis)
                ts = datetime.now().timestamp()
                filename = 'BTC-GBP_3600_buy_' + str(ts) + '.png'
                tradinggraphs.renderEMAandMACD(24, 'graphs/' + filename, True)

        # last significant action
        if action in ['BUY','SELL']:
            last_action = action
        
        last_df_index = str(df_last.index.format()[0])

        if iterations == 300:
            print ("\nSimulation Summary\n")

            if buy_count > sell_count:
                # calculate last buy minus fees
                fee = last_buy * 0.005
                last_buy_minus_fees = last_buy + fee

                buy_sum = buy_sum + (float(truncate(price, precision)) - last_buy_minus_fees)

            print ('   Buy Count :', buy_count)
            print ('  Sell Count :', sell_count, "\n")

            print ('      Margin :', str(truncate((((sell_sum - buy_sum) / sell_sum) * 100), 2)) + '%', "\n")
    else:
        now = datetime.today().strftime('%Y-%m-%d %H:%M:%S')
        print (now, '|', market + goldendeathtext, '|', str(granularity), '| Current Price:', price)

        # decrement ignored iteration
        iterations = iterations - 1

    # if live
    if is_live == 1:
        # update order tracker csv
        account.saveTrackerCSV()

    if is_sim == 1:
        if iterations < 300:
            if sim_speed in [ 'fast', 'fast-sample' ]:
                # fast processing
                executeJob(sc, market, granularity, tradingData)
            else:
                # slow processing
                s.enter(1, 1, executeJob, (sc, market, granularity, tradingData))

    else:
        # poll every 5 minute
        s.enter(300, 1, executeJob, (sc, market, granularity))

try:
    logging.basicConfig(filename='pycryptobot.log', format='%(asctime)s - %(levelname)s: %(message)s', datefmt='%m/%d/%Y %I:%M:%S %p', filemode='a', level=logging.DEBUG)

    print('--------------------------------------------------------------------------------')
    print('|                Python Crypto Bot using the Coinbase Pro API                  |')
    print('--------------------------------------------------------------------------------')

    if is_verbose == 1:   
        txt = '           Market : ' + market
        print('|', txt, (' ' * (75 - len(txt))), '|')
        txt = '      Granularity : ' + str(granularity) + ' seconds'
        print('|', txt, (' ' * (75 - len(txt))), '|')
        print('--------------------------------------------------------------------------------')

    if is_live == 1:
        txt = '         Bot Mode : LIVE - live trades using your funds!'
    else:
        txt = '         Bot Mode : TEST - test trades using dummy funds :)'

    print('|', txt, (' ' * (75 - len(txt))), '|')

    txt = '      Bot Started : ' + str(datetime.now())
    print('|', txt, (' ' * (75 - len(txt))), '|')
    print('================================================================================')
    if sell_upper_pcnt != 101:
        txt = '       Sell Upper : ' + str(sell_upper_pcnt) + '%'
        print('|', txt, (' ' * (75 - len(txt))), '|')
    
    if sell_lower_pcnt != -101:
        txt = '       Sell Lower : ' + str(sell_lower_pcnt) + '%'
        print('|', txt, (' ' * (75 - len(txt))), '|')

    if sell_upper_pcnt != 101 or sell_lower_pcnt != 101:
        print('================================================================================')

    # if live
    if is_live == 1:
        # if live, ensure sufficient funds to place next buy order
        if (last_action == '' or last_action == 'SELL') and account.getBalance(fiatMarket) == 0:
            raise Exception('Insufficient ' + fiatMarket + ' funds to place next buy order!')
        # if live, ensure sufficient crypto to place next sell order
        elif last_action == 'BUY' and account.getBalance(cryptoMarket) == 0:
            raise Exception('Insufficient ' + cryptoMarket + ' funds to place next sell order!')

    s = sched.scheduler(time.time, time.sleep)
    # run the first job immediately after starting
    if is_sim == 1:
        api = PublicAPI()

        if sim_speed in [ 'fast-sample', 'slow-sample' ]:
            tradingData = pd.DataFrame()

            attempts = 0
            while len(tradingData) != 300 and attempts < 10:
                endDate = datetime.now() - timedelta(hours=random.randint(0,8760 * 3)) # 3 years in hours
                startDate = endDate - timedelta(hours=300)
                tradingData = api.getHistoricalData(market, granularity, startDate.isoformat(), endDate.isoformat())
                attempts += 1

            if len(tradingData) != 300:
                raise Exception('Unable to retrieve 300 random sets of data between ' + str(startDate) + ' and ' + str(endDate) + ' in ' + str(attempts) + ' attempts.')

            startDate = str(startDate.isoformat())
            endDate = str(endDate.isoformat())
            txt = '   Sampling start : ' + str(startDate)
            print('|', txt, (' ' * (75 - len(txt))), '|')
            txt = '     Sampling end : ' + str(endDate)
            print('|', txt, (' ' * (75 - len(txt))), '|')
            print('================================================================================')
        else:
            tradingData = api.getHistoricalData(market, granularity)

        executeJob(s, market, granularity, tradingData)
    else: 
        executeJob(s, market, granularity)
    
    s.run()

# catches a keyboard break of app, exits gracefully
except KeyboardInterrupt:
    print(datetime.now(), 'closed')
    try:
        sys.exit(0)
    except SystemExit:
        os._exit(0)<|MERGE_RESOLUTION|>--- conflicted
+++ resolved
@@ -1,33 +1,4 @@
-<<<<<<< HEAD
-"""Python Crypto Bot consuming Coinbase Pro API
-
-DISCLAIMER -- PLEASE READ!
-
-I developed this crypto trading bot for myself. I'm happy to share the project and code with others
-but I don't take responsibility for how it performs for you or any potential losses incurred due to
-market conditions or even bugs. I'm using this bot myself and will keep improving it so please make
-sure you are pulling the repo often for updates and bug fixes ("git pull"). 
-
-USAGE
-
-You are free to use this app and code however you wish. I know others who are using some of my code
-in their personal projects and I'm fine with that. I do however have a polite request and that is
-if you improve on my code to share it with me. You may have found this project via Medium where I am
-a writer (https://whittle.medium.com). I would really appreciate it if you follow me and read and 
-"clap" for my articles (especially related to this project). I get paid by Medium for my articles
-so that is one way you can reward me for my efforts without actually spending anything. If you 
-would like to share and promote my articles I would also really appreciate it.
-
-IMPORTANT
-
-In order to limit exposure by the trading bot, in your Coinbase Pro profile I suggest you create
-another "Portfolio" dedicated for this trading bot. Create your API keys associated with the
-"Trading Bot" portfolio and only keep funds you want to give the bot access to in the portfolio.
-That way if anything goes wrong only what is within this portfolio is at risk!
-"""
-=======
 """Python Crypto Bot consuming Coinbase Pro API"""
->>>>>>> 19ea2769
 
 import pandas as pd
 import numpy as np
