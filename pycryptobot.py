--- conflicted
+++ resolved
@@ -1043,21 +1043,6 @@
                 # if live
                 if _app.isLive():
                     if not _app.insufficientfunds:
-<<<<<<< HEAD
-=======
-                        now = datetime.today().strftime("%Y-%m-%d %H:%M:%S")
-                        _app.notifyTelegram(
-                            _app.getMarket()
-                            + " ("
-                            + _app.printGranularity()
-                            + ") - "
-                            + now
-                            + "\n"
-                            + "BUY at "
-                            + price_text
-                        )
-
->>>>>>> 90188e32
                         if not _app.isVerbose():
                             if not _app.isSimulation() or (
                                 _app.isSimulation() and not _app.simResultOnly()
@@ -1100,11 +1085,15 @@
                             _app.getMarket(), _state.last_buy_size, _app.getBuyPercent()
                         )
                         if not resp.empty:
+                            now = datetime.today().strftime("%Y-%m-%d %H:%M:%S")
                             _app.notifyTelegram(
                                 _app.getMarket()
                                 + " ("
                                 + _app.printGranularity()
-                                + ") BUY at "
+                                + ") - "
+                                + now
+                                + "\n"
+                                + "BUY at "
                                 + price_text
                             )
                             # Logger.debug(resp)
