#!/usr/bin/env python3
# encoding: utf-8

"""Python Crypto Bot consuming Coinbase Pro or Binance APIs"""

import functools
import os
import sched
import sys
import time
import signal
import json
from datetime import datetime
import pandas as pd

from models.AppState import AppState
from models.exchange.Granularity import Granularity
from models.helper.LogHelper import Logger
from models.helper.MarginHelper import calculate_margin
from models.PyCryptoBot import PyCryptoBot
from models.PyCryptoBot import truncate as _truncate
from models.Stats import Stats
from models.Strategy import Strategy
from models.Trading import TechnicalAnalysis
from models.TradingAccount import TradingAccount
from views.TradingGraphs import TradingGraphs
from models.helper.TextBoxHelper import TextBox
from models.exchange.ExchangesEnum import Exchange
from models.exchange.binance import WebSocketClient as BWebSocketClient
from models.exchange.coinbase_pro import WebSocketClient as CWebSocketClient
from models.helper.TelegramBotHelper import TelegramBotHelper

# minimal traceback
sys.tracebacklimit = 1

app = PyCryptoBot()
account = TradingAccount(app)
Stats(app, account).show()
technical_analysis = None
state = AppState(app, account)
state.initLastAction()
websocket = None

telegram_bot = TelegramBotHelper(app)

s = sched.scheduler(time.time, time.sleep)


def signal_handler(signum, frame):
    if signum == 2:
        print("Please be patient while websockets terminate!")
        Logger.debug(frame)
        return


def executeJob(
    sc=None,
    _app: PyCryptoBot = None,
    _state: AppState = None,
    _technical_analysis=None,
    _websocket=None,
    trading_data=pd.DataFrame()
):
    """Trading bot job which runs at a scheduled interval"""

    # This is used to control some API calls when using websockets
    last_api_call_datetime = datetime.now() - _state.last_api_call_datetime
    if last_api_call_datetime.seconds > 60:
        _state.last_api_call_datetime = datetime.now()

    # This is used by the telegram bot
    # If it not enabled in config while will always be False
    controlstatus = telegram_bot.checkbotcontrolstatus()
    while controlstatus == "pause" or controlstatus == "paused":
        if controlstatus == "pause":
            print(str(datetime.now()).format() + " - Bot is paused")
            _app.notifyTelegram(f"{_app.getMarket()} bot is paused")
            telegram_bot.updatebotstatus("paused")
            if _app.enableWebsocket():
                Logger.info("Stopping _websocket...")
                _websocket.close()

        time.sleep(30)
        controlstatus = telegram_bot.checkbotcontrolstatus()

    if controlstatus == "start":
        print(str(datetime.now()).format() + " - Bot has restarted")
        _app.notifyTelegram(f"{_app.getMarket()} bot has restarted")
        telegram_bot.updatebotstatus("active")
        if _app.enableWebsocket():
            Logger.info("Starting _websocket...")
            _websocket.start()

    if controlstatus == "exit":
        _app.notifyTelegram(f"{_app.getMarket()} bot is stopping")
        sys.exit(0)

    # reset _websocket every 23 hours if applicable
    if _app.enableWebsocket() and not _app.isSimulation():
        if _websocket.getTimeElapsed() > 82800:
            Logger.info("Websocket requires a restart every 23 hours!")
            Logger.info("Stopping _websocket...")
            _websocket.close()
            Logger.info("Starting _websocket...")
            _websocket.start()
            Logger.info("Restarting job in 30 seconds...")
            s.enter(30, 1, executeJob, (sc, _app, _state, _technical_analysis, _websocket))

    # increment _state.iterations
    _state.iterations = _state.iterations + 1

    if not _app.isSimulation():
        # retrieve the _app.getMarket() data
        trading_data = _app.getHistoricalData(
            _app.getMarket(), _app.getGranularity(), _websocket
        )

    else:
        if len(trading_data) == 0:
            return None

    # analyse the market data
    if _app.isSimulation() and len(trading_data.columns) > 8:
        df = trading_data
        if _app.appStarted and _app.simstartdate is not None:
            # On first run set the iteration to the start date entered
            # This sim mode now pulls 300 candles from before the entered start date
            _state.iterations = (
                df.index.get_loc(str(_app.getDateFromISO8601Str(_app.simstartdate))) + 1
            )
            _app.appStarted = False
        # if smartswitch then get the market data using new granularity
        if _app.sim_smartswitch:
            df_last = _app.getInterval(df, _state.iterations)
            if len(df_last.index.format()) > 0:
                if _app.simstartdate is not None:
                    startDate = _app.getDateFromISO8601Str(_app.simstartdate)
                else:
                    startDate = _app.getDateFromISO8601Str(
                        str(df.head(1).index.format()[0])
                    )

                if _app.simenddate is not None:
                    if _app.simenddate == "now":
                        endDate = _app.getDateFromISO8601Str(str(datetime.now()))
                    else:
                        endDate = _app.getDateFromISO8601Str(_app.simenddate)
                else:
                    endDate = _app.getDateFromISO8601Str(
                        str(df.tail(1).index.format()[0])
                    )

                simDate = _app.getDateFromISO8601Str(str(_state.last_df_index))

                trading_data = _app.getSmartSwitchHistoricalDataChained(
                    app,
                    str(startDate),
                    str(endDate),
                )

                if _app.getGranularity() == Granularity.ONE_HOUR:
                    simDate = _app.getDateFromISO8601Str(str(simDate))
                    sim_rounded = pd.Series(simDate).dt.round("60min")
                    simDate = sim_rounded[0]
                elif _app.getGranularity() == Granularity.FIFTEEN_MINUTES:
                    simDate = _app.getDateFromISO8601Str(str(simDate))
                    sim_rounded = pd.Series(simDate).dt.round("15min")
                    simDate = sim_rounded[0]

                _state.iterations = trading_data.index.get_loc(str(simDate)) + 1

                if (
                    _app.getDateFromISO8601Str(str(simDate)).isoformat()
                    == _app.getDateFromISO8601Str(str(_state.last_df_index)).isoformat()
                ):
                    _state.iterations += 1

                if _state.iterations == 0:
                    _state.iterations = 1

                trading_dataCopy = trading_data.copy()
                _technical_analysis = TechnicalAnalysis(trading_dataCopy)

                # if 'morning_star' not in df:
                _technical_analysis.addAll()

                df = _technical_analysis.getDataFrame()

                _app.sim_smartswitch = False

        elif _app.getSmartSwitch() == 1 and _technical_analysis is None:
            trading_dataCopy = trading_data.copy()
            _technical_analysis = TechnicalAnalysis(trading_dataCopy)

            if "morning_star" not in df:
                _technical_analysis.addAll()

            df = _technical_analysis.getDataFrame()

    else:
        trading_dataCopy = trading_data.copy()
        _technical_analysis = TechnicalAnalysis(trading_dataCopy)
        _technical_analysis.addAll()
        df = _technical_analysis.getDataFrame()

        if _app.isSimulation() and _app.appStarted:
            # On first run set the iteration to the start date entered
            # This sim mode now pulls 300 candles from before the entered start date
            _state.iterations = (
                df.index.get_loc(str(_app.getDateFromISO8601Str(_app.simstartdate))) + 1
            )
            _app.appStarted = False

    if _app.isSimulation():
        df_last = _app.getInterval(df, _state.iterations)
    else:
        df_last = _app.getInterval(df)

    if len(df_last.index.format()) > 0:
        current_df_index = str(df_last.index.format()[0])
    else:
        current_df_index = _state.last_df_index

    formatted_current_df_index = (
        f"{current_df_index} 00:00:00"
        if len(current_df_index) == 10
        else current_df_index
    )

    current_sim_date = formatted_current_df_index

    # use actual sim mode date to check smartchswitch
    if (
        (last_api_call_datetime.seconds > 60 or _app.isSimulation())
        and _app.getSmartSwitch() == 1
        and _app.getGranularity() == Granularity.ONE_HOUR
        and _app.is1hEMA1226Bull(current_sim_date, _websocket) is True
        and _app.is6hEMA1226Bull(current_sim_date, _websocket) is True
    ):
        if not _app.isSimulation() or (_app.isSimulation() and not _app.simResultOnly()):
            Logger.info(
                "*** smart switch from granularity 3600 (1 hour) to 900 (15 min) ***"
            )

        if _app.isSimulation():
            _app.sim_smartswitch = True

        _app.notifyTelegram(
            _app.getMarket()
            + " smart switch from granularity 3600 (1 hour) to 900 (15 min)"
        )

        _app.setGranularity(Granularity.FIFTEEN_MINUTES)
        list(map(s.cancel, s.queue))
        s.enter(5, 1, executeJob, (sc, _app, _state, _technical_analysis, _websocket))

    # use actual sim mode date to check smartchswitch
    if (
        (last_api_call_datetime.seconds > 60 or _app.isSimulation())
        and _app.getSmartSwitch() == 1
        and _app.getGranularity() == Granularity.FIFTEEN_MINUTES
        and _app.is1hEMA1226Bull(current_sim_date, _websocket) is False
        and _app.is6hEMA1226Bull(current_sim_date, _websocket) is False
    ):
        if not _app.isSimulation() or (_app.isSimulation() and not _app.simResultOnly()):
            Logger.info(
                "*** smart switch from granularity 900 (15 min) to 3600 (1 hour) ***"
            )

        if _app.isSimulation():
            _app.sim_smartswitch = True

        _app.notifyTelegram(
            f"{_app.getMarket()} smart switch from granularity 900 (15 min) to 3600 (1 hour)"
        )

        _app.setGranularity(Granularity.ONE_HOUR)
        list(map(s.cancel, s.queue))
        s.enter(5, 1, executeJob, (sc, _app, _state, _technical_analysis, _websocket))

<<<<<<< HEAD
    if _app.getExchange() == "binance" and _app.getGranularity() == Granularity.ONE_DAY:
=======
    if _app.getExchange() == Exchange.BINANCE.value and _app.getGranularity() == 86400:
>>>>>>> d6f238cd
        if len(df) < 250:
            # data frame should have 250 rows, if not retry
            Logger.error(f"error: data frame length is < 250 ({str(len(df))})")
            list(map(s.cancel, s.queue))
            s.enter(300, 1, executeJob, (sc, _app, _state, _technical_analysis, _websocket))
    else:
        if len(df) < 300:
            if not _app.isSimulation():
                # data frame should have 300 rows, if not retry
                Logger.error(f"error: data frame length is < 300 ({str(len(df))})")
                list(map(s.cancel, s.queue))
                s.enter(300, 1, executeJob, (sc, _app, _state, _technical_analysis, _websocket))

    if len(df_last) > 0:
        now = datetime.today().strftime("%Y-%m-%d %H:%M:%S")

        # last_action polling if live
        if _app.isLive():
            last_action_current = _state.last_action
            # If using websockets make this call every minute instead of each iteration
            if _app.enableWebsocket() and not _app.isSimulation():
                if last_api_call_datetime.seconds > 60:
                    _state.pollLastAction()
            else:
                _state.pollLastAction()
            if last_action_current != _state.last_action:
                Logger.info(
                    f"last_action change detected from {last_action_current} to {_state.last_action}"
                )
                _app.notifyTelegram(
                    f"{_app.getMarket} last_action change detected from {last_action_current} to {_state.last_action}"
                )

        if not _app.isSimulation():
            ticker = _app.getTicker(_app.getMarket(), _websocket)
            now = ticker[0]
            price = ticker[1]
            if price < df_last["low"].values[0] or price == 0:
                price = float(df_last["close"].values[0])
        else:
            price = float(df_last["close"].values[0])

        if price < 0.000001:
            raise Exception(
                f"{_app.getMarket()} is unsuitable for trading, quote price is less than 0.000001!"
            )

        # technical indicators
        ema12gtema26 = bool(df_last["ema12gtema26"].values[0])
        ema12gtema26co = bool(df_last["ema12gtema26co"].values[0])
        goldencross = bool(df_last["goldencross"].values[0])
        macdgtsignal = bool(df_last["macdgtsignal"].values[0])
        macdgtsignalco = bool(df_last["macdgtsignalco"].values[0])
        ema12ltema26 = bool(df_last["ema12ltema26"].values[0])
        ema12ltema26co = bool(df_last["ema12ltema26co"].values[0])
        macdltsignal = bool(df_last["macdltsignal"].values[0])
        macdltsignalco = bool(df_last["macdltsignalco"].values[0])
        obv = float(df_last["obv"].values[0])
        obv_pc = float(df_last["obv_pc"].values[0])
        elder_ray_buy = bool(df_last["eri_buy"].values[0])
        elder_ray_sell = bool(df_last["eri_sell"].values[0])

        # if simulation, set goldencross based on actual sim date
        if _app.isSimulation():
            goldencross = _app.is1hSMA50200Bull(current_sim_date, _websocket)

        # candlestick detection
        hammer = bool(df_last["hammer"].values[0])
        inverted_hammer = bool(df_last["inverted_hammer"].values[0])
        hanging_man = bool(df_last["hanging_man"].values[0])
        shooting_star = bool(df_last["shooting_star"].values[0])
        three_white_soldiers = bool(df_last["three_white_soldiers"].values[0])
        three_black_crows = bool(df_last["three_black_crows"].values[0])
        morning_star = bool(df_last["morning_star"].values[0])
        evening_star = bool(df_last["evening_star"].values[0])
        three_line_strike = bool(df_last["three_line_strike"].values[0])
        abandoned_baby = bool(df_last["abandoned_baby"].values[0])
        morning_doji_star = bool(df_last["morning_doji_star"].values[0])
        evening_doji_star = bool(df_last["evening_doji_star"].values[0])
        two_black_gapping = bool(df_last["two_black_gapping"].values[0])

        # Log data for Telegram Bot
        telegram_bot.addindicators("EMA", ema12gtema26co or ema12ltema26)
        if not app.disableBuyElderRay():
            telegram_bot.addindicators("ERI", elder_ray_buy)
        if app.disableBullOnly():
            telegram_bot.addindicators("BULL", goldencross)
        if not app.disableBuyMACD():
            telegram_bot.addindicators("MACD", macdgtsignal or macdgtsignalco)
        if not app.disableBuyOBV():
            telegram_bot.addindicators("OBV", float(obv_pc) > 0)


        if _app.isSimulation():
            # Reset the Strategy so that the last record is the current sim date
            # To allow for calculations to be done on the sim date being processed
            sdf = df[df["date"] <= current_sim_date].tail(300)
            strategy = Strategy(
                _app, _state, sdf, sdf.index.get_loc(str(current_sim_date)) + 1
            )
        else:
            strategy = Strategy(_app, _state, df, _state.iterations)

        _state.action = strategy.getAction(_app, price, current_sim_date)

        immediate_action = False
        margin, profit, sell_fee = 0, 0, 0

        # Reset the TA so that the last record is the current sim date
        # To allow for calculations to be done on the sim date being processed
        if _app.isSimulation():
            trading_dataCopy = (
                trading_data[trading_data["date"] <= current_sim_date].tail(300).copy()
            )
            _technical_analysis = TechnicalAnalysis(trading_dataCopy)

        if (
            _state.last_buy_size > 0
            and _state.last_buy_price > 0
            and price > 0
            and _state.last_action == "BUY"
        ):
            # update last buy high
            if price > _state.last_buy_high:
                _state.last_buy_high = price

            if _state.last_buy_high > 0:
                change_pcnt_high = ((price / _state.last_buy_high) - 1) * 100
            else:
                change_pcnt_high = 0

            # buy and sell calculations
            _state.last_buy_fee = round(_state.last_buy_size * _app.getTakerFee(), 8)
            _state.last_buy_filled = round(
                ((_state.last_buy_size - _state.last_buy_fee) / _state.last_buy_price),
                8,
            )

            # if not a simulation, sync with exchange orders
            if not _app.isSimulation():
                if _app.enableWebsocket():
                    if last_api_call_datetime.seconds > 60:
                        _state.exchange_last_buy = _app.getLastBuy()
                else:
                    _state.exchange_last_buy = _app.getLastBuy()
                exchange_last_buy = _state.exchange_last_buy
                if exchange_last_buy is not None:
                    if _state.last_buy_size != exchange_last_buy["size"]:
                        _state.last_buy_size = exchange_last_buy["size"]
                    if _state.last_buy_filled != exchange_last_buy["filled"]:
                        _state.last_buy_filled = exchange_last_buy["filled"]
                    if _state.last_buy_price != exchange_last_buy["price"]:
                        _state.last_buy_price = exchange_last_buy["price"]

                    if (
                        _app.getExchange() == Exchange.COINBASEPRO.value
                        or _app.getExchange() == Exchange.COINBASEPRO.value
                    ):
                        if _state.last_buy_fee != exchange_last_buy["fee"]:
                            _state.last_buy_fee = exchange_last_buy["fee"]

            margin, profit, sell_fee = calculate_margin(
                buy_size=_state.last_buy_size,
                buy_filled=_state.last_buy_filled,
                buy_price=_state.last_buy_price,
                buy_fee=_state.last_buy_fee,
                sell_percent=_app.getSellPercent(),
                sell_price=price,
                sell_taker_fee=_app.getTakerFee(),
            )

            # handle immediate sell actions
            if strategy.isSellTrigger(
                _app,
                price,
                _technical_analysis.getTradeExit(price),
                margin,
                change_pcnt_high,
                obv_pc,
                macdltsignal,
            ):
                _state.action = "SELL"
                _state.last_action = "BUY"
                immediate_action = True

            # handle overriding wait actions (e.g. do not sell if sell at loss disabled!, do not buy in bull if bull only)
            if strategy.isWaitTrigger(_app, margin, goldencross):
                _state.action = "WAIT"
                immediate_action = False

        if _state.action == "WAIT":
            manual_buy_sell = telegram_bot.checkmanualbuysell()
            if not manual_buy_sell == "WAIT":
                _state.action = manual_buy_sell
                _state.last_action = "BUY" if _state.action == "SELL" else "SELL"
                immediate_action = True

        bullbeartext = ""
        if _app.disableBullOnly() is True or (
            df_last["sma50"].values[0] == df_last["sma200"].values[0]
        ):
            bullbeartext = ""
        elif goldencross is True:
            bullbeartext = " (BULL)"
        elif goldencross is False:
            bullbeartext = " (BEAR)"

        # polling is every 5 minutes (even for hourly intervals), but only process once per interval
        # Logger.debug("DateCheck: " + str(immediate_action) + ' ' + str(_state.last_df_index) + ' ' + str(current_df_index))
        if immediate_action is True or _state.last_df_index != current_df_index:
            text_box = TextBox(80, 22)

            precision = 4

            if price < 0.01:
                precision = 8

            # Since precision does not change after this point, it is safe to prepare a tailored `truncate()` that would
            # work with this precision. It should save a couple of `precision` uses, one for each `truncate()` call.
            truncate = functools.partial(_truncate, n=precision)

            price_text = "Close: " + str(price)
            ema_text = ""
            if _app.disableBuyEMA() is False:
                ema_text = _app.compare(
                    df_last["ema12"].values[0],
                    df_last["ema26"].values[0],
                    "EMA12/26",
                    precision,
                )

            macd_text = ""
            if _app.disableBuyMACD() is False:
                macd_text = _app.compare(
                    df_last["macd"].values[0],
                    df_last["signal"].values[0],
                    "MACD",
                    precision,
                )

            obv_text = ""
            if _app.disableBuyOBV() is False:
                obv_text = (
                    "OBV: "
                    + truncate(df_last["obv"].values[0])
                    + " ("
                    + str(truncate(df_last["obv_pc"].values[0]))
                    + "%)"
                )

            _state.eri_text = ""
            if _app.disableBuyElderRay() is False:
                if elder_ray_buy is True:
                    _state.eri_text = "ERI: buy | "
                elif elder_ray_sell is True:
                    _state.eri_text = "ERI: sell | "
                else:
                    _state.eri_text = "ERI: | "

            if hammer is True:
                log_text = '* Candlestick Detected: Hammer ("Weak - Reversal - Bullish Signal - Up")'
                if not _app.isSimulation() or (
                    _app.isSimulation() and not _app.simResultOnly()
                ):
                    Logger.info(log_text)

            if shooting_star is True:
                log_text = '* Candlestick Detected: Shooting Star ("Weak - Reversal - Bearish Pattern - Down")'
                if not _app.isSimulation() or (
                    _app.isSimulation() and not _app.simResultOnly()
                ):
                    Logger.info(log_text)

            if hanging_man is True:
                log_text = '* Candlestick Detected: Hanging Man ("Weak - Continuation - Bearish Pattern - Down")'
                if not _app.isSimulation() or (
                    _app.isSimulation() and not _app.simResultOnly()
                ):
                    Logger.info(log_text)

            if inverted_hammer is True:
                log_text = '* Candlestick Detected: Inverted Hammer ("Weak - Continuation - Bullish Pattern - Up")'
                if not _app.isSimulation() or (
                    _app.isSimulation() and not _app.simResultOnly()
                ):
                    Logger.info(log_text)

            if three_white_soldiers is True:
                log_text = '*** Candlestick Detected: Three White Soldiers ("Strong - Reversal - Bullish Pattern - Up")'
                if not _app.isSimulation() or (
                    _app.isSimulation() and not _app.simResultOnly()
                ):
                    Logger.info(log_text)

            if three_black_crows is True:
                log_text = '* Candlestick Detected: Three Black Crows ("Strong - Reversal - Bearish Pattern - Down")'
                if not _app.isSimulation() or (
                    _app.isSimulation() and not _app.simResultOnly()
                ):
                    Logger.info(log_text)

            if morning_star is True:
                log_text = '*** Candlestick Detected: Morning Star ("Strong - Reversal - Bullish Pattern - Up")'
                if not _app.isSimulation() or (
                    _app.isSimulation() and not _app.simResultOnly()
                ):
                    Logger.info(log_text)

            if evening_star is True:
                log_text = '*** Candlestick Detected: Evening Star ("Strong - Reversal - Bearish Pattern - Down")'
                if not _app.isSimulation() or (
                    _app.isSimulation() and not _app.simResultOnly()
                ):
                    Logger.info(log_text)

            if three_line_strike is True:
                log_text = '** Candlestick Detected: Three Line Strike ("Reliable - Reversal - Bullish Pattern - Up")'
                if not _app.isSimulation() or (
                    _app.isSimulation() and not _app.simResultOnly()
                ):
                    Logger.info(log_text)

            if abandoned_baby is True:
                log_text = '** Candlestick Detected: Abandoned Baby ("Reliable - Reversal - Bullish Pattern - Up")'
                if not _app.isSimulation() or (
                    _app.isSimulation() and not _app.simResultOnly()
                ):
                    Logger.info(log_text)

            if morning_doji_star is True:
                log_text = '** Candlestick Detected: Morning Doji Star ("Reliable - Reversal - Bullish Pattern - Up")'
                if not _app.isSimulation() or (
                    _app.isSimulation() and not _app.simResultOnly()
                ):
                    Logger.info(log_text)

            if evening_doji_star is True:
                log_text = '** Candlestick Detected: Evening Doji Star ("Reliable - Reversal - Bearish Pattern - Down")'
                if not _app.isSimulation() or (
                    _app.isSimulation() and not _app.simResultOnly()
                ):
                    Logger.info(log_text)

            if two_black_gapping is True:
                log_text = '*** Candlestick Detected: Two Black Gapping ("Reliable - Reversal - Bearish Pattern - Down")'
                if not _app.isSimulation() or (
                    _app.isSimulation() and not _app.simResultOnly()
                ):
                    Logger.info(log_text)

            ema_co_prefix = ""
            ema_co_suffix = ""
            if _app.disableBuyEMA() is False:
                if ema12gtema26co is True:
                    ema_co_prefix = "*^ "
                    ema_co_suffix = " ^* | "
                elif ema12ltema26co is True:
                    ema_co_prefix = "*v "
                    ema_co_suffix = " v* | "
                elif ema12gtema26 is True:
                    ema_co_prefix = "^ "
                    ema_co_suffix = " ^ | "
                elif ema12ltema26 is True:
                    ema_co_prefix = "v "
                    ema_co_suffix = " v | "

            macd_co_prefix = ""
            macd_co_suffix = ""
            if _app.disableBuyMACD() is False:
                if macdgtsignalco is True:
                    macd_co_prefix = "*^ "
                    macd_co_suffix = " ^* | "
                elif macdltsignalco is True:
                    macd_co_prefix = "*v "
                    macd_co_suffix = " v* | "
                elif macdgtsignal is True:
                    macd_co_prefix = "^ "
                    macd_co_suffix = " ^ | "
                elif macdltsignal is True:
                    macd_co_prefix = "v "
                    macd_co_suffix = " v | "

            obv_prefix = ""
            obv_suffix = ""
            if _app.disableBuyOBV() is False:
                if float(obv_pc) > 0:
                    obv_prefix = "^ "
                    obv_suffix = " ^ | "
                elif float(obv_pc) < 0:
                    obv_prefix = "v "
                    obv_suffix = " v | "
                else:
                    obv_suffix = " | "

            if not _app.isVerbose():
                if _state.last_action != "":
                    # Not sure if this if is needed just preserving any existing functionality that may have been missed
                    # Updated to show over margin and profit
                    if not _app.isSimulation():
                        output_text = (
                            formatted_current_df_index
                            + " | "
                            + _app.getMarket()
                            + bullbeartext
                            + " | "
                            + _app.printGranularity()
                            + " | "
                            + price_text
                            + " | "
                            + ema_co_prefix
                            + ema_text
                            + ema_co_suffix
                            + macd_co_prefix
                            + macd_text
                            + macd_co_suffix
                            + obv_prefix
                            + obv_text
                            + obv_suffix
                            + _state.eri_text
                            + _state.action
                            + " | Last Action: "
                            + _state.last_action
                            + " | DF HIGH: "
                            + str(df["close"].max())
                            + " | "
                            + "DF LOW: "
                            + str(df["close"].min())
                            + " | SWING: "
                            + str(
                                round(
                                    (
                                        (df["close"].max() - df["close"].min())
                                        / df["close"].min()
                                    )
                                    * 100,
                                    2,
                                )
                            )
                            + "% |"
                            + " CURR Price is "
                            + str(
                                round(
                                    ((price - df["close"].max()) / df["close"].max())
                                    * 100,
                                    2,
                                )
                            )
                            + "% "
                            + "away from DF HIGH | Range: "
                            + str(df.iloc[0, 0])
                            + " <--> "
                            + str(df.iloc[len(df) - 1, 0])
                        )
                    else:
                        df_high = df[df["date"] <= current_sim_date]["close"].max()
                        df_low = df[df["date"] <= current_sim_date]["close"].min()
                        # print(df_high)
                        output_text = (
                            formatted_current_df_index
                            + " | "
                            + _app.getMarket()
                            + bullbeartext
                            + " | "
                            + _app.printGranularity()
                            + " | "
                            + price_text
                            + " | "
                            + ema_co_prefix
                            + ema_text
                            + ema_co_suffix
                            + macd_co_prefix
                            + macd_text
                            + macd_co_suffix
                            + obv_prefix
                            + obv_text
                            + obv_suffix
                            + _state.eri_text
                            + _state.action
                            + " | Last Action: "
                            + _state.last_action
                            + " | DF HIGH: "
                            + str(df_high)
                            + " | "
                            + "DF LOW: "
                            + str(df_low)
                            + " | SWING: "
                            + str(round(((df_high - df_low) / df_low) * 100, 2))
                            + "% |"
                            + " CURR Price is "
                            + str(round(((price - df_high) / df_high) * 100, 2))
                            + "% "
                            + "away from DF HIGH | Range: "
                            + str(df.iloc[_state.iterations - 300, 0])
                            + " <--> "
                            + str(df.iloc[_state.iterations - 1, 0])
                        )
                else:
                    if not _app.isSimulation:
                        output_text = (
                            formatted_current_df_index
                            + " | "
                            + _app.getMarket()
                            + bullbeartext
                            + " | "
                            + _app.printGranularity()
                            + " | "
                            + price_text
                            + " | "
                            + ema_co_prefix
                            + ema_text
                            + ema_co_suffix
                            + macd_co_prefix
                            + macd_text
                            + macd_co_suffix
                            + obv_prefix
                            + obv_text
                            + obv_suffix
                            + _state.eri_text
                            + _state.action
                            + " | DF HIGH: "
                            + str(df["close"].max())
                            + " | "
                            + "DF LOW: "
                            + str(df["close"].min())
                            + " | SWING: "
                            + str(
                                round(
                                    (
                                        (df["close"].max() - df["close"].min())
                                        / df["close"].min()
                                    )
                                    * 100,
                                    2,
                                )
                            )
                            + "%"
                            + " CURR Price is "
                            + str(
                                round(
                                    ((price - df["close"].max()) / df["close"].max())
                                    * 100,
                                    2,
                                )
                            )
                            + "% "
                            + "away from DF HIGH | Range: "
                            + str(df.iloc[0, 0])
                            + " <--> "
                            + str(df.iloc[len(df) - 1, 0])
                        )
                    else:
                        df_high = df[df["date"] <= current_sim_date]["close"].max()
                        df_low = df[df["date"] <= current_sim_date]["close"].min()

                        output_text = (
                            formatted_current_df_index
                            + " | "
                            + _app.getMarket()
                            + bullbeartext
                            + " | "
                            + _app.printGranularity()
                            + " | "
                            + price_text
                            + " | "
                            + ema_co_prefix
                            + ema_text
                            + ema_co_suffix
                            + macd_co_prefix
                            + macd_text
                            + macd_co_suffix
                            + obv_prefix
                            + obv_text
                            + obv_suffix
                            + _state.eri_text
                            + _state.action
                            + " | DF HIGH: "
                            + str(df_high)
                            + " | "
                            + "DF LOW: "
                            + str(df_low)
                            + " | SWING: "
                            + str(round(((df_high - df_low) / df_low) * 100, 2))
                            + "%"
                            + " CURR Price is "
                            + str(round(((price - df_high) / df_high) * 100, 2))
                            + "% "
                            + "away from DF HIGH | Range: "
                            + str(df.iloc[_state.iterations - 300, 0])
                            + " <--> "
                            + str(df.iloc[_state.iterations - 1, 0])
                        )
                if _state.last_action == "BUY":
                    if _state.last_buy_size > 0:
                        margin_text = truncate(margin) + "%"
                    else:
                        margin_text = "0%"

                    output_text += (
                        " | "
                        + margin_text
                        + " (delta: "
                        + str(round(price - _state.last_buy_price, precision))
                        + ")"
                    )

                if not _app.isSimulation() or (
                    _app.isSimulation() and not _app.simResultOnly()
                ):
                    Logger.info(output_text)

                if _app.enableML():
                    # Seasonal Autoregressive Integrated Moving Average (ARIMA) model (ML prediction for 3 intervals from now)
                    if not _app.isSimulation():
                        try:
                            prediction = (
                                _technical_analysis.seasonalARIMAModelPrediction(
                                    int(_app.getGranularity().to_integer / 60) * 3
                                )
                            )  # 3 intervals from now
                            Logger.info(
                                f"Seasonal ARIMA model predicts the closing price will be {str(round(prediction[1], 2))} at {prediction[0]} (delta: {round(prediction[1] - price, 2)})"
                            )
                        # pylint: disable=bare-except
                        except:
                            pass

                if _state.last_action == "BUY":
                    # display support, resistance and fibonacci levels
                    if not _app.isSimulation() or (
                        _app.isSimulation() and not _app.simResultOnly()
                    ):
                        Logger.info(
                            _technical_analysis.printSupportResistanceFibonacciLevels(
                                price
                            )
                        )

            else:
                Logger.debug(f"-- Iteration: {str(_state.iterations)} --{bullbeartext}")

                if _state.last_action == "BUY":
                    if _state.last_buy_size > 0:
                        margin_text = truncate(margin) + "%"
                    else:
                        margin_text = "0%"

                    Logger.debug(f"-- Margin: {margin_text} --")

                Logger.debug(f"price: {truncate(price)}")
                Logger.debug(f'ema12: {truncate(float(df_last["ema12"].values[0]))}')
                Logger.debug(f'ema26: {truncate(float(df_last["ema26"].values[0]))}')
                Logger.debug(f"ema12gtema26co: {str(ema12gtema26co)}")
                Logger.debug(f"ema12gtema26: {str(ema12gtema26)}")
                Logger.debug(f"ema12ltema26co: {str(ema12ltema26co)}")
                Logger.debug(f"ema12ltema26: {str(ema12ltema26)}")
                Logger.debug(f'sma50: {truncate(float(df_last["sma50"].values[0]))}')
                Logger.debug(f'sma200: {truncate(float(df_last["sma200"].values[0]))}')
                Logger.debug(f'macd: {truncate(float(df_last["macd"].values[0]))}')
                Logger.debug(f'signal: {truncate(float(df_last["signal"].values[0]))}')
                Logger.debug(f"macdgtsignal: {str(macdgtsignal)}")
                Logger.debug(f"macdltsignal: {str(macdltsignal)}")
                Logger.debug(f"obv: {str(obv)}")
                Logger.debug(f"obv_pc: {str(obv_pc)}")
                Logger.debug(f"action: {_state.action}")

                # informational output on the most recent entry
                Logger.info("")
                text_box.doubleLine()
                text_box.line("Iteration", str(_state.iterations) + bullbeartext)
                text_box.line("Timestamp", str(df_last.index.format()[0]))
                text_box.singleLine()
                text_box.line("Close", truncate(price))
                text_box.line("EMA12", truncate(float(df_last["ema12"].values[0])))
                text_box.line("EMA26", truncate(float(df_last["ema26"].values[0])))
                text_box.line("Crossing Above", str(ema12gtema26co))
                text_box.line("Currently Above", str(ema12gtema26))
                text_box.line("Crossing Below", str(ema12ltema26co))
                text_box.line("Currently Below", str(ema12ltema26))

                if ema12gtema26 is True and ema12gtema26co is True:
                    text_box.line(
                        "Condition", "EMA12 is currently crossing above EMA26"
                    )
                elif ema12gtema26 is True and ema12gtema26co is False:
                    text_box.line(
                        "Condition",
                        "EMA12 is currently above EMA26 and has crossed over",
                    )
                elif ema12ltema26 is True and ema12ltema26co is True:
                    text_box.line(
                        "Condition", "EMA12 is currently crossing below EMA26"
                    )
                elif ema12ltema26 is True and ema12ltema26co is False:
                    text_box.line(
                        "Condition",
                        "EMA12 is currently below EMA26 and has crossed over",
                    )
                else:
                    text_box.line("Condition", "-")

                text_box.line("SMA20", truncate(float(df_last["sma20"].values[0])))
                text_box.line("SMA200", truncate(float(df_last["sma200"].values[0])))
                text_box.singleLine()
                text_box.line("MACD", truncate(float(df_last["macd"].values[0])))
                text_box.line("Signal", truncate(float(df_last["signal"].values[0])))
                text_box.line("Currently Above", str(macdgtsignal))
                text_box.line("Currently Below", str(macdltsignal))

                if macdgtsignal is True and macdgtsignalco is True:
                    text_box.line(
                        "Condition", "MACD is currently crossing above Signal"
                    )
                elif macdgtsignal is True and macdgtsignalco is False:
                    text_box.line(
                        "Condition",
                        "MACD is currently above Signal and has crossed over",
                    )
                elif macdltsignal is True and macdltsignalco is True:
                    text_box.line(
                        "Condition", "MACD is currently crossing below Signal"
                    )
                elif macdltsignal is True and macdltsignalco is False:
                    text_box.line(
                        "Condition",
                        "MACD is currently below Signal and has crossed over",
                    )
                else:
                    text_box.line("Condition", "-")

                text_box.singleLine()
                text_box.line("Action", _state.action)
                text_box.doubleLine()
                if _state.last_action == "BUY":
                    text_box.line("Margin", margin_text)
                    text_box.doubleLine()

            # if a buy signal
            if _state.action == "BUY":
                _state.last_buy_price = price
                _state.last_buy_high = _state.last_buy_price

                # if live
                if _app.isLive():
                    if not _app.insufficientfunds:
                        _app.notifyTelegram(
                            _app.getMarket()
                            + " ("
                            + _app.printGranularity()
                            + ") BUY at "
                            + price_text
                        )

                        if not _app.isVerbose():
                            if not _app.isSimulation() or (
                                _app.isSimulation() and not _app.simResultOnly()
                            ):
                                Logger.info(
                                    f"{formatted_current_df_index} | {_app.getMarket()} | {_app.printGranularity()} | {price_text} | BUY"
                                )
                        else:
                            text_box.singleLine()
                            text_box.center("*** Executing LIVE Buy Order ***")
                            text_box.singleLine()

                        account.basebalance = float(
                            account.getBalance(_app.getBaseCurrency())
                        )
                        account.quotebalance = float(
                            account.getBalance(_app.getQuoteCurrency())
                        )

                        # display balances
                        Logger.info(
                            f"{_app.getBaseCurrency()} balance before order: {str(account.basebalance)}"
                        )
                        Logger.info(
                            f"{_app.getQuoteCurrency()} balance before order: {str(account.quotebalance)}"
                        )

                        # execute a live market buy
                        # _state.last_buy_size = float(account.getBalance(_app.getQuoteCurrency()))
                        _state.last_buy_size = float(account.quotebalance)

                        if (
                            _app.getBuyMaxSize()
                            and _state.last_buy_size > _app.getBuyMaxSize()
                        ):
                            _state.last_buy_size = _app.getBuyMaxSize()

                        resp = _app.marketBuy(
                            _app.getMarket(), _state.last_buy_size, _app.getBuyPercent()
                        )
                        # Logger.debug(resp)

                        # display balances
                        account.basebalance = float(
                            account.getBalance(_app.getBaseCurrency())
                        )
                        account.quotebalance = float(
                            account.getBalance(_app.getQuoteCurrency())
                        )
                        Logger.info(
                            f"{_app.getBaseCurrency()} balance after order: {str(account.basebalance)}"
                        )
                        Logger.info(
                            f"{_app.getQuoteCurrency()} balance after order: {str(account.quotebalance)}"
                        )
                    else:
                        Logger.warning("Unable to place order, insufficient funds")
                # if not live
                else:
                    _app.notifyTelegram(
                        f"{_app.getMarket()} ({_app.printGranularity()}) TEST BUY at {price_text}"
                    )
                    if _state.last_buy_size == 0 and _state.last_buy_filled == 0:
                        # Sim mode can now use buymaxsize as the amount used for a buy
                        if _app.getBuyMaxSize() != None:
                            _state.last_buy_size = _app.getBuyMaxSize()
                            _state.first_buy_size = _app.getBuyMaxSize()
                        else:
                            _state.last_buy_size = 1000
                            _state.first_buy_size = 1000

                    _state.buy_count = _state.buy_count + 1
                    _state.buy_sum = _state.buy_sum + _state.last_buy_size

                    if not _app.isVerbose():
                        if not _app.isSimulation() or (
                            _app.isSimulation() and not _app.simResultOnly()
                        ):
                            Logger.info(
                                f"{formatted_current_df_index} | {_app.getMarket()} | {_app.printGranularity()} | {price_text} | BUY"
                            )

                        bands = _technical_analysis.getFibonacciRetracementLevels(
                            float(price)
                        )

                        if not _app.isSimulation() or (
                            _app.isSimulation() and not _app.simResultOnly()
                        ):
                            _technical_analysis.printSupportResistanceLevel(
                                float(price)
                            )

                        if not _app.isSimulation() or (
                            _app.isSimulation() and not _app.simResultOnly()
                        ):
                            Logger.info(f" Fibonacci Retracement Levels:{str(bands)}")

                        if len(bands) >= 1 and len(bands) <= 2:
                            if len(bands) == 1:
                                first_key = list(bands.keys())[0]
                                if first_key == "ratio1":
                                    _state.fib_low = 0
                                    _state.fib_high = bands[first_key]
                                if first_key == "ratio1_618":
                                    _state.fib_low = bands[first_key]
                                    _state.fib_high = bands[first_key] * 2
                                else:
                                    _state.fib_low = bands[first_key]

                            elif len(bands) == 2:
                                first_key = list(bands.keys())[0]
                                second_key = list(bands.keys())[1]
                                _state.fib_low = bands[first_key]
                                _state.fib_high = bands[second_key]

                    else:
                        text_box.singleLine()
                        text_box.center("*** Executing TEST Buy Order ***")
                        text_box.singleLine()

                    _app.trade_tracker = _app.trade_tracker.append(
                        {
                            "Datetime": str(current_sim_date),
                            "Market": _app.getMarket(),
                            "Action": "BUY",
                            "Price": price,
                            "Quote": _state.last_buy_size,
                            "Base": float(_state.last_buy_size) / float(price),
                            "DF_High": df[df["date"] <= current_sim_date][
                                "close"
                            ].max(),
                            "DF_Low": df[df["date"] <= current_sim_date]["close"].min(),
                        },
                        ignore_index=True,
                    )

                if _app.shouldSaveGraphs():
                    tradinggraphs = TradingGraphs(_technical_analysis)
                    ts = datetime.now().timestamp()
                    filename = f"{_app.getMarket()}_{_app.printGranularity()}_buy_{str(ts)}.png"
                    # This allows graphs to be used in sim mode using the correct DF
                    if _app.isSimulation:
                        tradinggraphs.renderEMAandMACD(
                            len(trading_dataCopy), "graphs/" + filename, True
                        )
                    else:
                        tradinggraphs.renderEMAandMACD(
                            len(trading_data), "graphs/" + filename, True
                        )

            # if a sell signal
            elif _state.action == "SELL":
                # if live
                if _app.isLive():
                    account.basebalance = float(
                        account.getBalance(_app.getBaseCurrency())
                    )
                    account.quotebalance = float(
                        account.getBalance(_app.getQuoteCurrency())
                    )
                    _app.notifyTelegram(
                        _app.getMarket()
                        + " ("
                        + _app.printGranularity()
                        + ") SELL at "
                        + price_text
                        + " (margin: "
                        + margin_text
                        + ", (delta: "
                        + str(round(price - _state.last_buy_price, precision))
                        + ")"
                    )

                    if not _app.isVerbose():
                        Logger.info(
                            f"{formatted_current_df_index} | {_app.getMarket()} | {_app.printGranularity()} | {price_text} | SELL"
                        )

                        bands = _technical_analysis.getFibonacciRetracementLevels(
                            float(price)
                        )

                        if not _app.isSimulation() or (
                            _app.isSimulation() and not _app.simResultOnly()
                        ):
                            Logger.info(f" Fibonacci Retracement Levels:{str(bands)}")

                        if len(bands) >= 1 and len(bands) <= 2:
                            if len(bands) == 1:
                                first_key = list(bands.keys())[0]
                                if first_key == "ratio1":
                                    _state.fib_low = 0
                                    _state.fib_high = bands[first_key]
                                if first_key == "ratio1_618":
                                    _state.fib_low = bands[first_key]
                                    _state.fib_high = bands[first_key] * 2
                                else:
                                    _state.fib_low = bands[first_key]

                            elif len(bands) == 2:
                                first_key = list(bands.keys())[0]
                                second_key = list(bands.keys())[1]
                                _state.fib_low = bands[first_key]
                                _state.fib_high = bands[second_key]

                    else:
                        text_box.singleLine()
                        text_box.center("*** Executing LIVE Sell Order ***")
                        text_box.singleLine()

                    # display balances
                    Logger.info(
                        f"{_app.getBaseCurrency()} balance before order: {str(account.basebalance)}"
                    )
                    Logger.info(
                        f"{_app.getQuoteCurrency()} balance before order: {str(account.quotebalance)}"
                    )

                    # execute a live market sell
                    resp = _app.marketSell(
                        _app.getMarket(),
                        float(account.basebalance),
                        _app.getSellPercent(),
                    )
                    Logger.debug(resp)

                    # display balances
                    account.basebalance = float(
                        account.getBalance(_app.getBaseCurrency())
                    )
                    account.quotebalance = float(
                        account.getBalance(_app.getQuoteCurrency())
                    )
                    Logger.info(
                        f"{_app.getBaseCurrency()} balance after order: {str(account.basebalance)}"
                    )
                    Logger.info(
                        f"{_app.getQuoteCurrency()} balance after order: {str(account.quotebalance)}"
                    )

                    telegram_bot.closetrade(
                        str(_app.getDateFromISO8601Str(str(datetime.now()))),
                        price_text,
                        margin_text,
                    )
                # if not live
                else:
                    margin, profit, sell_fee = calculate_margin(
                        buy_size=_state.last_buy_size,
                        buy_filled=_state.last_buy_filled,
                        buy_price=_state.last_buy_price,
                        buy_fee=_state.last_buy_fee,
                        sell_percent=_app.getSellPercent(),
                        sell_price=price,
                        sell_taker_fee=_app.getTakerFee(),
                    )

                    if _state.last_buy_size > 0:
                        margin_text = truncate(margin) + "%"
                    else:
                        margin_text = "0%"

                    _app.notifyTelegram(
                        _app.getMarket()
                        + " ("
                        + _app.printGranularity()
                        + ") TEST SELL at "
                        + price_text
                        + " (margin: "
                        + margin_text
                        + ", (delta: "
                        + str(round(price - _state.last_buy_price, precision))
                        + ")"
                    )

                    # preserve next sell values for simulator
                    _state.sell_count = _state.sell_count + 1
                    sell_size = (_app.getSellPercent() / 100) * (
                        (price / _state.last_buy_price)
                        * (_state.last_buy_size - _state.last_buy_fee)
                    )
                    _state.last_sell_size = sell_size - sell_fee
                    _state.sell_sum = _state.sell_sum + _state.last_sell_size

                    # Added to track profit and loss margins during sim runs
                    _state.margintracker += float(margin)
                    _state.profitlosstracker += float(profit)
                    _state.feetracker += float(sell_fee)
                    _state.buy_tracker += float(_state.last_sell_size)

                    if not _app.isVerbose():
                        if price > 0:
                            margin_text = truncate(margin) + "%"
                        else:
                            margin_text = "0%"

                        if not _app.isSimulation() or (
                            _app.isSimulation() and not _app.simResultOnly()
                        ):
                            Logger.info(
                                formatted_current_df_index
                                + " | "
                                + _app.getMarket()
                                + " | "
                                + _app.printGranularity()
                                + " | SELL | "
                                + str(price)
                                + " | BUY | "
                                + str(_state.last_buy_price)
                                + " | DIFF | "
                                + str(price - _state.last_buy_price)
                                + " | DIFF | "
                                + str(profit)
                                + " | MARGIN NO FEES | "
                                + margin_text
                                + " | MARGIN FEES | "
                                + str(round(sell_fee, precision))
                            )

                    else:
                        text_box.singleLine()
                        text_box.center("*** Executing TEST Sell Order ***")
                        text_box.singleLine()

                    _app.trade_tracker = _app.trade_tracker.append(
                        {
                            "Datetime": str(current_sim_date),
                            "Market": _app.getMarket(),
                            "Action": "SELL",
                            "Price": price,
                            "Quote": _state.last_sell_size,
                            "Base": _state.last_buy_filled,
                            "Margin": margin,
                            "Profit": profit,
                            "Fee": sell_fee,
                            "DF_High": df[df["date"] <= current_sim_date][
                                "close"
                            ].max(),
                            "DF_Low": df[df["date"] <= current_sim_date]["close"].min(),
                        },
                        ignore_index=True,
                    )
                if _app.shouldSaveGraphs():
                    tradinggraphs = TradingGraphs(_technical_analysis)
                    ts = datetime.now().timestamp()
                    filename = f"{_app.getMarket()}_{_app.printGranularity()}_sell_{str(ts)}.png"
                    # This allows graphs to be used in sim mode using the correct DF
                    if _app.isSimulation():
                        tradinggraphs.renderEMAandMACD(
                            len(trading_dataCopy), "graphs/" + filename, True
                        )
                    else:
                        tradinggraphs.renderEMAandMACD(
                            len(trading_data), "graphs/" + filename, True
                        )

            # last significant action
            if _state.action in ["BUY", "SELL"]:
                _state.last_action = _state.action

            _state.last_df_index = str(df_last.index.format()[0])

            if not _app.isLive() and _state.iterations == len(df):
                simulation = {
                    "config": {},
                    "data" : {
                        'open_buy_excluded': 1,
                        'buy_count': 0,
                        'sell_count': 0,
                        'first_trade': {
                            'size': 0
                        },
                        'last_trade': {
                            'size': 0
                        },
                        'margin': 0.0
                    },
                    "exchange": _app.getExchange()
                }

                if _app.getConfig() != "":
                    simulation["config"] = _app.getConfig()

                if not _app.simResultOnly():
                    Logger.info("\nSimulation Summary: ")

                tradesfile = _app.getTradesFile()

                if _app.isVerbose():
                    Logger.info("\n" + str(_app.trade_tracker))
                    start = str(df.head(1).index.format()[0]).replace(":", ".")
                    end = str(df.tail(1).index.format()[0]).replace(":", ".")
                    filename = (
                        f"{_app.getMarket()} {str(start)} - {str(end)}_{tradesfile}"
                    )

                else:
                    filename = tradesfile
                try:
                    if not os.path.isabs(filename):
                        if not os.path.exists("csv"):
                            os.makedirs("csv")
                        filename = os.path.join(os.curdir, "csv", filename)
                    _app.trade_tracker.to_csv(filename)
                except OSError:
                    Logger.critical(f"Unable to save: {filename}")

                if _state.buy_count == 0:
                    _state.last_buy_size = 0
                    _state.sell_sum = 0
                else:
                    # calculate last sell size
                    _state.last_buy_size = (_app.getSellPercent() / 100) * (
                        (price / _state.last_buy_price)
                        * (_state.last_buy_size - _state.last_buy_fee)
                    )

                    # reduce sell fee from last sell size
                    _state.last_buy_size = (
                        _state.last_buy_size
                        - _state.last_buy_price * _app.getTakerFee()
                    )
                    _state.sell_sum = _state.sell_sum + _state.last_buy_size

                remove_last_buy = False
                if _state.buy_count > _state.sell_count:
                    remove_last_buy = True
                    _state.buy_count -= 1  # remove last buy as there has not been a corresponding sell yet
                    simulation["data"]["open_buy_excluded"] = 1

                    if not _app.simResultOnly():
                        Logger.info(
                            "\nWarning: simulation ended with an open trade and it will be excluded from the margin calculation."
                        )
                        Logger.info(
                            "         (it is not realistic to hard sell at the end of a simulation without a sell signal)"
                        )
                else:
                    simulation["data"]["open_buy_excluded"] = 0

                if not _app.simResultOnly():
                    Logger.info("\n")

                if remove_last_buy is True:
                    if not _app.simResultOnly():
                        Logger.info(
                            f"   Buy Count : {str(_state.buy_count)} (open buy excluded)"
                        )
                    else:
                        simulation["data"]["buy_count"] = _state.buy_count
                else:
                    if not _app.simResultOnly():
                        Logger.info(f"   Buy Count : {str(_state.buy_count)}")
                    else:
                        simulation["data"]["buy_count"] = _state.buy_count

                if not _app.simResultOnly():
                    Logger.info(f"  Sell Count : {str(_state.sell_count)}")
                    Logger.info(f"   First Buy : {str(_state.first_buy_size)}")
                else:
                    simulation["data"]["sell_count"] = _state.sell_count
                    simulation["data"]["first_trade"] = {}
                    simulation["data"]["first_trade"]["size"] = _state.first_buy_size

                if _state.sell_count > 0:
                    if not _app.simResultOnly():
                        Logger.info(
                            f"   Last Sell : {_truncate(_state.last_sell_size, 2)}\n"
                        )
                    else:
                        simulation["data"]["last_trade"] = {}
                        simulation["data"]["last_trade"]["size"] = float(
                            _truncate(_state.last_sell_size, 2)
                        )
                else:
                    if not _app.simResultOnly():
                        Logger.info("\n")
                        Logger.info("      Margin : 0.00%")
                        Logger.info("\n")
                        Logger.info(
                            "  ** margin is nil as a sell as not occurred during the simulation\n"
                        )
                    else:
                        simulation["data"]["margin"] = 0.0

                    _app.notifyTelegram(
                        "      Margin: 0.00%\n  ** margin is nil as a sell as not occurred during the simulation\n"
                    )

                _app.notifyTelegram(
                    f"{_state.app.base_currency}{_state.app.quote_currency}\nSimulation Summary\n"
                    + f"   Buy Count: {_state.buy_count}\n"
                    + f"   Sell Count: {_state.sell_count}\n"
                    + f"   First Buy: {_state.first_buy_size}\n"
                    + f"   Last Buy: {_state.last_buy_size}\n"
                )

                if _state.sell_count > 0:
                    if not _app.simResultOnly():
                        Logger.info(
                            "   Last Trade Margin : "
                            + _truncate(
                                (
                                    (
                                        (_state.last_sell_size - _state.first_buy_size)
                                        / _state.first_buy_size
                                    )
                                    * 100
                                ),
                                4,
                            )
                            + "%"
                        )
                        Logger.info("\n")
                        Logger.info(
                            f"   All Trades Buys ({_app.quote_currency}): {_truncate(_state.buy_tracker, 2)}"
                        )
                        Logger.info(
                            f"   All Trades Profit/Loss ({_app.quote_currency}): {_truncate(_state.profitlosstracker, 2)} ({_truncate(_state.feetracker,2)} in fees)"
                        )
                        Logger.info(
                            f"   All Trades Margin : {_truncate(_state.margintracker, 4)}%"
                        )
                        Logger.info("\n")
                        Logger.info("  ** non-live simulation, assuming highest fees")
                        Logger.info(
                            "  ** open trade excluded from margin calculation\n"
                        )
                    else:
                        simulation["data"]["last_trade"]["margin"] = _truncate(
                            (
                                (
                                    (_state.last_sell_size - _state.first_buy_size)
                                    / _state.first_buy_size
                                )
                                * 100
                            ),
                            4,
                        )
                        simulation["data"]["all_trades"] = {}
                        simulation["data"]["all_trades"]["quote_currency"] = _app.quote_currency
                        simulation["data"]["all_trades"]["value_buys"] = float(
                            _truncate(_state.buy_tracker, 2)
                        )
                        simulation["data"]["all_trades"]["profit_loss"] = float(
                            _truncate(_state.profitlosstracker, 2)
                        )
                        simulation["data"]["all_trades"]["fees"] = float(
                            _truncate(_state.feetracker, 2)
                        )
                        simulation["data"]["all_trades"]["margin"] = float(
                            _truncate(_state.margintracker, 4)
                        )

                    ## Revised telegram notification to give total margin and in addition to last trade margin.
                    _app.notifyTelegram(
                        f"      Last Trade Margin: {_truncate((((_state.last_sell_size - _state.first_buy_size) / _state.first_buy_size) * 100), 4)}%\n\n"
                    )
                    _app.notifyTelegram(
                        f"      All Trades Margin: {_truncate(_state.margintracker, 4)}%\n  ** non-live simulation, assuming highest fees\n  ** open trade excluded from margin calculation\n"
                    )
                    telegram_bot.removeactivebot()

                if _app.simResultOnly():
                    Logger.info(json.dumps(simulation, sort_keys=True, indent=4))

        else:
            if (
                _state.last_buy_size > 0
                and _state.last_buy_price > 0
                and price > 0
                and _state.last_action == "BUY"
            ):
                # show profit and margin if already bought
                Logger.info(
                    f"{now} | {_app.getMarket()}{bullbeartext} | {_app.printGranularity()} | Current Price: {str(price)} | Margin: {str(margin)} | Profit: {str(profit)}"
                )
            else:
                Logger.info(
                    f'{now} | {_app.getMarket()}{bullbeartext} | {_app.printGranularity()} | Current Price: {str(price)} is {str(round(((price-df["close"].max()) / df["close"].max())*100, 2))}% away from DF HIGH'
                )
                telegram_bot.addinfo(
                    f'{now} | {_app.getMarket()}{bullbeartext} | {_app.printGranularity()} | Current Price: {str(price)} is {str(round(((price-df["close"].max()) / df["close"].max())*100, 2))}% away from DF HIGH',
                    round(price, 4),
                    str(round(df["close"].max(), 4)),
                    str(round(((price-df["close"].max()) / df["close"].max())*100, 2)) + '%'
                )

            if _state.last_action == "BUY":
                # update margin for telegram bot
                telegram_bot.addmargin(
                    str(_truncate(margin, 4) + "%"), str(_truncate(profit, 2)), price
                )

            # decrement ignored iteration
            if _app.isSimulation() and _app.smart_switch:
                _state.iterations = _state.iterations - 1

        # if live but not websockets
        if not _app.disableTracker() and _app.isLive() and not _app.enableWebsocket():
            # update order tracker csv
            if _app.getExchange() == Exchange.BINANCE.value:
                account.saveTrackerCSV(_app.getMarket())
            elif _app.getExchange() == Exchange.COINBASEPRO.value or _app.getExchange() == Exchange.COINBASEPRO.value:
                account.saveTrackerCSV()

        if _app.isSimulation():
            if _state.iterations < len(df):
                if _app.simuluationSpeed() in ["fast", "fast-sample"]:
                    # fast processing
                    list(map(s.cancel, s.queue))
                    s.enter(0, 1, executeJob, (sc, _app, _state, _technical_analysis, None, df))
                else:
                    # slow processing
                    list(map(s.cancel, s.queue))
                    s.enter(1, 1, executeJob, (sc, _app, _state, _technical_analysis, None, df))

        else:
            list(map(s.cancel, s.queue))
            if (
                _app.enableWebsocket()
                and _websocket is not None
                and (
                    isinstance(_websocket.tickers, pd.DataFrame)
                    and len(_websocket.tickers) == 1
                )
                and (
                    isinstance(_websocket.candles, pd.DataFrame)
                    and len(_websocket.candles) == 300
                )
            ):
                # poll every 5 seconds (_websocket)
                s.enter(5, 1, executeJob, (sc, _app, _state, _technical_analysis, _websocket))
            else:
                if _app.enableWebsocket() and not _app.isSimulation():
                    # poll every 15 seconds (waiting for _websocket)
                    s.enter(15, 1, executeJob, (sc, _app, _state, _technical_analysis, _websocket))
                else:
                    # poll every 1 minute (no _websocket)
                    s.enter(60, 1, executeJob, (sc, _app, _state, _technical_analysis, _websocket))


def main():
    try:
        _websocket = None
        message = "Starting "
        if app.getExchange() == Exchange.COINBASEPRO.value:
            message += "Coinbase Pro bot"
            if app.enableWebsocket() and not app.isSimulation():
                print("Opening websocket to Coinbase Pro...")
                _websocket = CWebSocketClient([app.getMarket()], app.getGranularity().to_integer)
                _websocket.start()
        elif app.getExchange() == Exchange.BINANCE.value:
            message += "Binance bot"
            if app.enableWebsocket() and not app.isSimulation():
                print("Opening websocket to Binance...")
                _websocket = BWebSocketClient([app.getMarket()], app.getGranularity())
                _websocket.start()
        elif app.getExchange() == Exchange.COINBASEPRO.value:
            message += "Kucoin bot"

        smartSwitchStatus = "enabled" if app.getSmartSwitch() else "disabled"
        message += f" for {app.getMarket()} using granularity {app.printGranularity()}. Smartswitch {smartSwitchStatus}"

        app.notifyTelegram(message)

        # initialise and start application
        trading_data = app.startApp(app, account, state.last_action)

        def runApp(_websocket):
            # run the first job immediately after starting
            if app.isSimulation():
                executeJob(s, app, state, technical_analysis, _websocket, trading_data)
            else:
                executeJob(s, app, state, technical_analysis, _websocket)

            s.run()

        try:
            runApp(_websocket)
        except (KeyboardInterrupt, SystemExit):
            raise
        except (BaseException, Exception) as e:  # pylint: disable=broad-except
            if app.autoRestart():
                # Wait 30 second and try to relaunch application
                time.sleep(30)
                Logger.critical(f"Restarting application after exception: {repr(e)}")

                app.notifyTelegram(
                    f"Auto restarting bot for {app.getMarket()} after exception: {repr(e)}"
                )

                # Cancel the events queue
                map(s.cancel, s.queue)

                # Restart the app
                runApp(_websocket)
            else:
                raise

    # catches a keyboard break of app, exits gracefully
    except (KeyboardInterrupt, SystemExit):
        if app.enableWebsocket() and not app.isSimulation():
            signal.signal(signal.SIGINT, signal_handler)  # disable ctrl/cmd+c
            Logger.warning(
                f"{str(datetime.now())} bot is closing via keyboard interrupt,"
            )
            Logger.warning("Please wait while threads complete gracefully....")
        else:
            Logger.warning(
                f"{str(datetime.now())} bot is closed via keyboard interrupt..."
            )
        try:
            telegram_bot.removeactivebot()
            if app.enableWebsocket() and not app.isSimulation():
                _websocket.close()
            sys.exit(0)
        except SystemExit:
            # pylint: disable=protected-access
            os._exit(0)
    except (BaseException, Exception) as e:  # pylint: disable=broad-except
        # catch all not managed exceptions and send a Telegram message if configured
        app.notifyTelegram(f"Bot for {app.getMarket()} got an exception: {repr(e)}")
        telegram_bot.removeactivebot()
        Logger.critical(repr(e))
        # pylint: disable=protected-access
        os._exit(0)
        # raise


if __name__ == "__main__":
    if sys.version_info < (3, 6, 0):
        sys.stderr.write("You need python 3.6 or higher to run this script\n")
        exit(1)

    main()<|MERGE_RESOLUTION|>--- conflicted
+++ resolved
@@ -278,11 +278,7 @@
         list(map(s.cancel, s.queue))
         s.enter(5, 1, executeJob, (sc, _app, _state, _technical_analysis, _websocket))
 
-<<<<<<< HEAD
-    if _app.getExchange() == "binance" and _app.getGranularity() == Granularity.ONE_DAY:
-=======
-    if _app.getExchange() == Exchange.BINANCE.value and _app.getGranularity() == 86400:
->>>>>>> d6f238cd
+    if _app.getExchange() == Exchange.BINANCE.value and _app.getGranularity() == Granularity.ONE_DAY:
         if len(df) < 250:
             # data frame should have 250 rows, if not retry
             Logger.error(f"error: data frame length is < 250 ({str(len(df))})")
