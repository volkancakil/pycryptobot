--- conflicted
+++ resolved
@@ -8,13 +8,12 @@
 Upgrade library dependancies (if required):
 - python3 -m pip install -r requirements.txt -U
 
-<<<<<<< HEAD
 ## [3.2.13] - 2021-08-23
 
 ### Changed
 
 -- Binance US is missing 'tradeFee' API endpoint, now returns default fee for this url
-=======
+
 ## [3.2.12] - 2021-08-23
 
 ### Added
@@ -24,7 +23,6 @@
 ### Changed
 
 -- Logic in isSellTrigger and isWaitTrigger
->>>>>>> c0c9f0ab
 
 ## [3.2.11] - 2021-08-22
 
