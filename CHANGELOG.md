--- conflicted
+++ resolved
@@ -8,16 +8,18 @@
 Upgrade library dependancies (if required):
 - python3 -m pip install -r requirements.txt -U
 
+## [3.2.15] - 2021-08-24
+
+### Changed
+
+-- add proper shebang and exec permissions to pycryptobot.py (run from CLI, etc.)
+
 ## [3.2.14] - 2021-08-24
 
 ### Changed
 
-<<<<<<< HEAD
--- add proper shebang and exec permissions to pycryptobot.py (run from CLI, etc.)
-=======
 -- Found and fixed 'currency' key exception
 -- Fixed simulation summary
->>>>>>> 437c872c
 
 ## [3.2.13] - 2021-08-23
 
