--- conflicted
+++ resolved
@@ -8,22 +8,14 @@
 Upgrade library dependencies (if required):
 - python3 -m pip install -r requirements.txt -U
 
-<<<<<<< HEAD
-
-## [3.6.2] - 2021-09-13
-
-### Changed
-
+## [3.6.1] - 2021-09-13
+
+### Added
+
+-- Websockets POC scripts for Coinbase Pro and Binance
+-- Seasonal ARIMA model predictions are not optional --enableml
 -- Updating Dockerfile to python:3.9-slim-bullseye
 -- switching to multistage venv Dockerfile and adding build-essentials in 1st stage to minimize Image size and build dependencies from source like numpy or statsmodels on arm64
-=======
-## [3.6.1] - 2021-09-13
-
-### Added
-
--- Websockets POC scripts for Coinbase Pro and Binance
--- Seasonal ARIMA model predictions are not optional --enableml
->>>>>>> 66306695
 
 ## [3.6.0] - 2021-09-06
 
