--- conflicted
+++ resolved
@@ -8,21 +8,13 @@
 Upgrade library dependencies (if required):
 - python3 -m pip install -r requirements.txt -U
 
-<<<<<<< HEAD
-## [5.2.5] - 2022-01-19
-
+## [5.2.5] - 2022-01-21
+
+- revise buy/sell code.  Still occasional problems with last update.
+- fix trailingstoplosstrigger logic
 - bot in docker container runs as user pycryptobot as UID:GID 1000 (First non root user).
 - docker bot container size minified for better layer caching and faster downloads.
-=======
-## [5.2.6] - 2022-01-21
-
 - updating caching system timer. Screener update including volatility checking, package version check and debugging functionality.
-
-## [5.2.5] - 2022-01-18
-
-- revise buy/sell code.  Still occasional problems with last update.
-- fix trailingstoplosstrigger logic
->>>>>>> ad2484e8
 
 ## [5.2.4] - 2022-01-16
 
