from json.decoder import JSONDecodeError
import os
import json
from time import sleep
from datetime import datetime

from pandas.core.frame import DataFrame
from models.PyCryptoBot import PyCryptoBot
from models.helper.LogHelper import Logger


class TelegramBotHelper:
    def __init__(self, app: PyCryptoBot, scanner: bool = False) -> None:
        self.app = app
        self.market = app.getMarket()
        self.exchange = app.getExchange()
        self.botfolder = "telegram_data"
        self.botpath = os.path.join(
            self.app.telegramdatafolder, self.botfolder, self.market
        )
        self.filename = self.market + ".json"

        if not self.app.isSimulation() and self.app.enableTelegramBotControl() and not scanner:
            if not os.path.exists(self.botfolder):
                os.makedirs(self.botfolder)

            self.data = {}

            if not os.path.exists(
                os.path.join(self.app.telegramdatafolder, "telegram_data")
            ):
                os.mkdir(os.path.join(self.app.telegramdatafolder, "telegram_data"))

            if os.path.isfile(
                os.path.join(
                    self.app.telegramdatafolder, "telegram_data", self.filename
                )
            ):
                self._read_data()
            else:
                ds = {
                    "botcontrol": {
                        "status": "active",
                        "manualsell": False,
                        "manualbuy": False,
                        "started": datetime.now().isoformat(),
                        "startmethod" : self.app.startmethod,
                    },
                    "trailingstoplosstriggered" : False,
                    "preventlosstriggered" : False,
                    "exchange" : self.exchange.value,
                }
                self.data = ds
                self._write_data()

            if os.path.isfile(
                os.path.join(self.app.telegramdatafolder, "telegram_data", "data.json")
            ):
            
                write_ok, try_cnt = False, 0
                while not write_ok and try_cnt <= 5:
                    try_cnt += 1
                    self._read_data("data.json")
                    write_ok = True
                    if "markets" not in self.data:
                        self.data.update({"markets": {}})
                        write_ok = self._write_data("data.json")
                    if "scannerexceptions" not in self.data:
                        self.data.update({"scannerexceptions": {}})
                        write_ok = self._write_data("data.json")
                    if "opentrades" not in self.data:
                        self.data.update({"opentrades": {}})
                        write_ok = self._write_data("data.json")
            else:
                ds = {"trades": {}, "markets": {}, "scannerexceptions": {}, "opentrades": {}}
                self.data = ds
                self._write_data("data.json")

    def _read_data(self, name: str = "") -> None:
        file = self.filename if name == "" else name
<<<<<<< HEAD
=======
        try:
            with open(
                os.path.join(self.app.telegramdatafolder, "telegram_data", file),
                "r",
                encoding="utf8",
            ) as json_file:
                self.data = json.load(json_file)
        except FileNotFoundError as err:
            Logger.warning(err)
        except (JSONDecodeError, Exception) as err:
            Logger.critical(str(err))
            with open(
                os.path.join(self.app.telegramdatafolder, "telegram_data", file),
                "r",
                encoding="utf8",
            ) as json_file:
                self.data = json.load(json_file)
>>>>>>> f56cdda9

        read_ok, try_cnt = False, 0
        while not read_ok or try_cnt <= 5:
            try_cnt += 1
            try:
                with open(
                    os.path.join(self.app.telegramdatafolder, "telegram_data", file),
                    "r",
                    encoding="utf8",
                ) as json_file:
                    self.data = json.load(json_file)
                read_ok = True
            except FileNotFoundError as err:
                Logger.warning(err)
                read_ok = True
            except JSONDecodeError as err:
                Logger.critical(str(err))

    def _write_data(self, name: str = "") -> bool:
        file = self.filename if name == "" else name
        try:
            with open(
                os.path.join(self.app.telegramdatafolder, "telegram_data", file),
                "w",
                encoding="utf8",
            ) as outfile:
                json.dump(self.data, outfile, indent=4)
            return True
        except JSONDecodeError as err:
            Logger.critical(str(err))
            return False

    def addmargin(self, margin: str = "", delta: str = "", price: str = "", change_pcnt_high: float = 0.0):
        if not self.app.isSimulation() and self.app.enableTelegramBotControl():
            self._read_data()

            addmarket = {
                "exchange": self.exchange.value,
                "margin": margin,
                "delta": delta,
                "price": price,
                "df_high": " ",
                "from_df_high": " ",
                "trailingstoplosstriggered" : float(margin.replace("%", "")) > self.app.trailingStopLossTrigger() if "trailingstoplosstriggered" in self.data and self.data['trailingstoplosstriggered'] == False else True,
                "change_pcnt_high" : change_pcnt_high if "trailingstoplosstriggered" in self.data and self.data['trailingstoplosstriggered'] == True else 0.0,
                # "change_pcnt_low" : change_pcnt_high if "preventlosstriggered" in self.data and self.data['preventlosstriggered'] == True else 0.0
            }
            
            if self.app.preventLoss():
                self.data.update({"preventlosstriggered" : float(margin.replace("%", "")) > self.app.preventLossTrigger() if "preventlosstriggered" in self.data and self.data['preventlosstriggered'] == False else True})

            self.data.update(addmarket)
            self._write_data()

    def updatewatchdogping(self):
        if not self.app.isSimulation() and self.app.enableTelegramBotControl():
            self._read_data()
            if "botcontrol" in self.data:
                self.data["botcontrol"]["watchdog_ping"] =  datetime.now().isoformat()
                self._write_data()
    
    def addinfo(
        self,
        message: str = "",
        price: str = "",
        df_high: str = "",
        from_df_high: str = "",
    ) -> None:
        if not self.app.isSimulation() and self.app.enableTelegramBotControl():
            self._read_data()
            addmarket = {
                "message": message,
                "margin": " ",
                "delta": " ",
                "price": price,
                "exchange": self.exchange.value,
                "df_high": df_high,
                "from_df_high": from_df_high,
            }
            self.data.update(addmarket)
            self._write_data()

    def addindicators(self, indicator, state) -> None:
        if not self.app.isSimulation() and self.app.enableTelegramBotControl():
            self._read_data()
            if not "indicators" in self.data:
                self.data.update({"indicators": {}})

            self.data["indicators"].update({indicator: state})
            self._write_data()

    def deletemargin(self):
        if not self.app.isSimulation() and self.app.enableTelegramBotControl():
            try:
                os.remove(
                    os.path.join(
                        self.app.telegramdatafolder, "telegram_data", self.filename
                    )
                )
            except FileNotFoundError:
                pass

    def closetrade(self, ts, price, margin):
        if not self.app.isSimulation() and self.app.enableTelegramBotControl():
<<<<<<< HEAD
            write_ok, try_cnt = False, 0
            while not write_ok and try_cnt <= 5:
                try_cnt += 1
                self._read_data("data.json")
                self.data["trades"].update(
                    {ts: {"pair": self.market, "price": price, "margin": margin}}
                )
                write_ok = self._write_data("data.json")
                if not write_ok:
                    sleep(1)
                    continue
                self.remove_open_order()
=======
            self._read_data("data.json")
            self.data["trades"].update(
                {ts: {"pair": self.market, "price": price, "margin": margin}}
            )
            self._write_data("data.json")
            self.remove_open_order()

>>>>>>> f56cdda9

    def checkmanualbuysell(self) -> str:
        result = "WAIT"
        self._read_data()

        if len(self.data["botcontrol"]) > 0:
            if self.data["botcontrol"]["manualsell"]:
                self.data["botcontrol"]["manualsell"] = False
                result = "SELL"
                self._write_data()

        if len(self.data["botcontrol"]) > 0:
            if self.data["botcontrol"]["manualbuy"]:
                self.data["botcontrol"]["manualbuy"] = False
                result = "BUY"
                self._write_data()

        return result

    def checkbotcontrolstatus(self) -> str:
        result = "active"
        if not self.app.isSimulation() and self.app.enableTelegramBotControl():
            self._read_data()
            result = self.data["botcontrol"]["status"]

        return result

    def updatebotstatus(self, status) -> None:
        if not self.app.isSimulation() and self.app.enableTelegramBotControl():
            self._read_data()
            if not self.data["botcontrol"]["status"] == status:
                self.data["botcontrol"]["status"] = status
                self._write_data()

    def removeactivebot(self) -> None:
        if not self.app.isSimulation() and self.app.enableTelegramBotControl():
            self.deletemargin()

    def save_scanner_output(self, exchange, quote, output: DataFrame) -> None:
        try:
            os.remove(
                    os.path.join(
                        self.app.telegramdatafolder, "telegram_data", f"{exchange}_{quote}_output.json"
                    )
                )
        except FileNotFoundError:
            pass

        sort_columns = []
        ascend = []
        if self.app.enable_buy_next:
            sort_columns.append("buy_next")
            ascend.append(False)
        if self.app.enable_atr72_pcnt:
            sort_columns.append("atr72_pcnt")
            ascend.append(False)
        if self.app.enable_volume:
            sort_columns.append("volume")
            ascend.append(False)

        output = output.sort_values(by=sort_columns, ascending=ascend, inplace=False)

        output.to_json(
            os.path.join(
                self.app.telegramdatafolder,
                "telegram_data",
                f"{exchange}_{quote}_output.json",
            ),
            orient="index",
        )

    def add_open_order(self):
        if not self.app.isSimulation() and self.app.enableTelegramBotControl():
            write_ok, try_cnt = False, 0
            while not write_ok and try_cnt <= 5:
                try_cnt += 1
                self._read_data("data.json")
                if self.market in self.data["opentrades"]:
                    if self.exchange != self.data["opentrades"][self.market]:
                        return
                self.data["opentrades"].update({self.market : {"exchange": self.exchange.value}})
                write_ok = self._write_data("data.json")
                if not write_ok:
                    sleep(1)

    def remove_open_order(self):
        if not self.app.isSimulation() and self.app.enableTelegramBotControl():
            write_ok, try_cnt = False, 0
            while not write_ok and try_cnt <= 5:
                try_cnt += 1
                self._read_data("data.json")

                if self.market not in self.data["opentrades"]:
                    return

                self.data["opentrades"].pop(self.market)
                write_ok = self._write_data("data.json")
                if not write_ok:
                    sleep(1)
<|MERGE_RESOLUTION|>--- conflicted
+++ resolved
@@ -56,7 +56,7 @@
             if os.path.isfile(
                 os.path.join(self.app.telegramdatafolder, "telegram_data", "data.json")
             ):
-            
+
                 write_ok, try_cnt = False, 0
                 while not write_ok and try_cnt <= 5:
                     try_cnt += 1
@@ -78,26 +78,6 @@
 
     def _read_data(self, name: str = "") -> None:
         file = self.filename if name == "" else name
-<<<<<<< HEAD
-=======
-        try:
-            with open(
-                os.path.join(self.app.telegramdatafolder, "telegram_data", file),
-                "r",
-                encoding="utf8",
-            ) as json_file:
-                self.data = json.load(json_file)
-        except FileNotFoundError as err:
-            Logger.warning(err)
-        except (JSONDecodeError, Exception) as err:
-            Logger.critical(str(err))
-            with open(
-                os.path.join(self.app.telegramdatafolder, "telegram_data", file),
-                "r",
-                encoding="utf8",
-            ) as json_file:
-                self.data = json.load(json_file)
->>>>>>> f56cdda9
 
         read_ok, try_cnt = False, 0
         while not read_ok or try_cnt <= 5:
@@ -202,7 +182,6 @@
 
     def closetrade(self, ts, price, margin):
         if not self.app.isSimulation() and self.app.enableTelegramBotControl():
-<<<<<<< HEAD
             write_ok, try_cnt = False, 0
             while not write_ok and try_cnt <= 5:
                 try_cnt += 1
@@ -215,15 +194,6 @@
                     sleep(1)
                     continue
                 self.remove_open_order()
-=======
-            self._read_data("data.json")
-            self.data["trades"].update(
-                {ts: {"pair": self.market, "price": price, "margin": margin}}
-            )
-            self._write_data("data.json")
-            self.remove_open_order()
-
->>>>>>> f56cdda9
 
     def checkmanualbuysell(self) -> str:
         result = "WAIT"
