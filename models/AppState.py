--- conflicted
+++ resolved
@@ -117,7 +117,7 @@
             base = float(self.account.basebalance)
             base_min = float(product['baseMinSize'])
             # additional check for last order type
-            if base > base_min: 
+            if base > base_min:
                 return True
 
         if base < base_min:
@@ -130,12 +130,6 @@
             raise Exception(
                 f"Insufficient Base Funds! (Actual: {base}, Minimum: {base_min})"
             )
-<<<<<<< HEAD
-        elif self.app.getExchange() == Exchange.KUCOIN:
-            # added for Kucoin last order check below
-            return True
-=======
->>>>>>> 02bc8a77
             
     def minimumOrderQuote(self):
         self.app.insufficientfunds = False
@@ -193,7 +187,7 @@
             quote = float(self.account.quotebalance)
             base_min = float(product['baseMinSize'])
             # additional check for last order type
-            if (quote / price) > base_min: 
+            if (quote / price) > base_min:
                 return True
 
         if (quote / price) < base_min:
@@ -267,19 +261,13 @@
                 order_pairs
             )
 
-<<<<<<< HEAD
-            if self.app.getExchange() == Exchange.KUCOIN and self.minimumOrderBase():
-                self.last_action = "WAIT"
-                Logger.warning('Kucoin temporary state set to "WAIT".') 
-=======
             # If Kucoin returns emoty response, on a shared trading account, could multiple buy same pair
-            if self.app.getExchange() == Exchange.KUCOIN.value and self.minimumOrderBase() and self.minimumOrderQuote():
+            if self.app.getExchange() == Exchange.KUCOIN and self.minimumOrderBase() and self.minimumOrderQuote():
                 if self.last_action == "BUY":
                     return
                 else:
                     self.last_action = "WAIT"
-                    Logger.warning('Kucoin temporary state set to "WAIT".') 
->>>>>>> 02bc8a77
+                    Logger.warning('Kucoin temporary state set to "WAIT".')
             elif order_pairs_normalised[0] < order_pairs_normalised[1]:
                 self.minimumOrderQuote()
                 self.last_action = "SELL"
