"""Application state class"""

import sys
from numpy import array as np_array, min as np_min, ptp as np_ptp
from models.PyCryptoBot import PyCryptoBot
from models.TradingAccount import TradingAccount
from models.exchange.binance import AuthAPI as BAuthAPI
from models.exchange.coinbase_pro import AuthAPI as CAuthAPI

class AppState():
    def __init__(self, app:PyCryptoBot, account:TradingAccount) -> None:
        if app.getExchange() == 'binance':
            self.api = BAuthAPI(app.getAPIKey(), app.getAPISecret(), app.getAPIURL())
        elif app.getExchange() == 'coinbasepro':
            self.api = CAuthAPI(app.getAPIKey(), app.getAPISecret(), app.getAPIPassphrase(), app.getAPIURL())
        else:
            self.api = None

        self.app = app
        self.account = account

        self.action = 'WAIT'
        self.buy_count = 0
        self.buy_state = ''
        self.buy_sum = 0
        self.eri_text = ''
        self.fib_high = 0
        self.fib_low = 0
        self.first_buy_size = 0
        self.iterations = 0
        self.last_action = 'WAIT'
        self.last_buy_size = 0
        self.last_buy_price = 0
        self.last_buy_filled = 0
        self.last_buy_fee = 0
        self.last_buy_high = 0 
        self.last_df_index = ''
        self.sell_count = 0
        self.sell_sum = 0

    def minimumOrderBase(self):
        if self.app.getExchange() == 'binance':
            info = self.api.client.get_symbol_info(symbol=self.app.getMarket())

            base_min = 0
            if 'filters' in info:
                for filter_type in info['filters']:
                    if 'LOT_SIZE' == filter_type['filterType']:
                        base_min = float(filter_type['minQty'])

            base = float(self.account.getBalance(self.app.getBaseCurrency()))

            if base < base_min:
                sys.tracebacklimit = 0
                raise Exception(f'Insufficient Base Funds! (Actual: {base}, Minimum: {base_min})')

        elif self.app.getExchange() == 'coinbasepro':
            product = self.api.authAPI('GET', f'products/{self.app.getMarket()}')
            if len(product) == 0:
                sys.tracebacklimit = 0
                raise Exception(f'Market not found! ({self.app.getMarket()})')

            base = float(self.account.getBalance(self.app.getBaseCurrency()))
            base_min = float(product['base_min_size'])

            if base < base_min:
                sys.tracebacklimit = 0
                raise Exception(f'Insufficient Base Funds! (Actual: {base}, Minimum: {base_min})')

    def minimumOrderQuote(self):
        if self.app.getExchange() == 'binance':
            info = self.api.client.get_symbol_info(symbol=self.app.getMarket())

            quote_min = 0
            if 'filters' in info:
                for filter_type in info['filters']:
                    if 'MIN_NOTIONAL' == filter_type['filterType']:
                        quote_min = float(filter_type['minNotional'])

            quote = float(self.account.getBalance(self.app.getQuoteCurrency()))

            if quote < quote_min:
                sys.tracebacklimit = 0
                raise Exception(f'Insufficient Quote Funds! (Actual: {quote}, Minimum: {quote_min})')

        elif self.app.getExchange() == 'coinbasepro':
            product = self.api.authAPI('GET', f'products/{self.app.getMarket()}')
            if len(product) == 0:
                sys.tracebacklimit = 0
                raise Exception(f'Market not found! ({self.app.getMarket()})')

            ticker = self.api.authAPI('GET', f'products/{self.app.getMarket()}/ticker')
            price = float(ticker['price'])

            quote = float(self.account.getBalance(self.app.getQuoteCurrency()))
            base_min = float(product['base_min_size'])

            if (quote / price) < base_min:
                sys.tracebacklimit = 0
                raise Exception(f'Insufficient Quote Funds! (Actual: {"{:.8f}".format((quote / price))}, Minimum: {base_min})')

    def initLastAction(self):
        # ignore if manually set
        if self.app.getLastAction() is not None:
            self.last_action = self.app.getLastAction()
            return

        # if not live
        if not self.app.isLive():
            self.last_action = 'SELL'
            return

        orders = self.account.getOrders(self.app.getMarket(), '', 'done')
        if len(orders) > 0:
            last_order = orders[-1:]

            # if orders exist and last order is a buy
            if str(last_order.action.values[0]) == 'buy':
                self.last_buy_size = float(last_order[last_order.action == 'buy']['size'])
                self.last_buy_filled = float(last_order[last_order.action == 'buy']['filled'])
                self.last_buy_price = float(last_order[last_order.action == 'buy']['price'])
                self.last_buy_fee = float(last_order[last_order.action == 'buy']['fees'])
                self.last_action = 'BUY'
                return
            else:
                self.minimumOrderBase()
                self.last_action = 'SELL'
                self.last_buy_price = 0.0
                return
        else:
            base = float(self.account.getBalance(self.app.getBaseCurrency()))
            quote = float(self.account.getBalance(self.app.getQuoteCurrency()))

            # nil base or quote funds
            if base == 0.0 and quote == 0.0:
                sys.tracebacklimit = 0
                raise Exception(f'Insufficient Funds! ({self.app.getBaseCurrency()}={str(base)}, {self.app.getQuoteCurrency()}={str(base)})') 

            # determine last action by comparing normalised [0,1] base and quote balances 
            order_pairs = np_array([ base, quote ])
            order_pairs_normalised = (order_pairs - np_min(order_pairs)) / np_ptp(order_pairs)

            if order_pairs_normalised[0] < order_pairs_normalised[1]:
                self.minimumOrderQuote()
<<<<<<< HEAD
                self.last_action = 'SELL'
            elif order_pairs_normalised[0] > order_pairs_normalised[1]:
                self.minimumOrderBase()
                self.last_action = 'BUY'
=======
                self.last_action = 'BUY'
            elif order_pairs_normalised[0] > order_pairs_normalised[1]:
                self.minimumOrderBase()
                self.last_action = 'SELL'
>>>>>>> 0d9013ff
            else:
                self.last_action = 'WAIT'

            return<|MERGE_RESOLUTION|>--- conflicted
+++ resolved
@@ -142,17 +142,11 @@
 
             if order_pairs_normalised[0] < order_pairs_normalised[1]:
                 self.minimumOrderQuote()
-<<<<<<< HEAD
                 self.last_action = 'SELL'
             elif order_pairs_normalised[0] > order_pairs_normalised[1]:
                 self.minimumOrderBase()
                 self.last_action = 'BUY'
-=======
-                self.last_action = 'BUY'
-            elif order_pairs_normalised[0] > order_pairs_normalised[1]:
-                self.minimumOrderBase()
-                self.last_action = 'SELL'
->>>>>>> 0d9013ff
+
             else:
                 self.last_action = 'WAIT'
 
