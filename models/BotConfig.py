--- conflicted
+++ resolved
@@ -17,11 +17,8 @@
     dummyConfigParser,
     loggerConfigParser,
 )
-<<<<<<< HEAD
 from models.ConfigBuilder import ConfigBuilder
 from models.exchange.Granularity import Granularity
-=======
->>>>>>> d6f238cd
 from models.helper.LogHelper import Logger
 from models.exchange.ExchangesEnum import Exchange
 
