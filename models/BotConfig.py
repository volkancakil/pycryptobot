import argparse
import json
import os
import re
import sys

import yaml
from yaml.constructor import ConstructorError
from yaml.scanner import ScannerError

from models.ConfigBuilder import ConfigBuilder
from models.chat import Telegram
from models.config import (
    binanceConfigParser,
    coinbaseProConfigParser,
    kucoinConfigParser,
    dummyConfigParser,
    loggerConfigParser,
)
from models.exchange.Granularity import Granularity
from models.exchange.ExchangesEnum import Exchange
from models.helper.LogHelper import Logger


class BotConfig:
    def __init__(self, *args, **kwargs):
        self.cli_args = self._parse_arguments()

        if self.cli_args["init"]:
            ConfigBuilder().init()
            sys.exit()

        self.configbuilder = False

        self.granularity = Granularity.ONE_HOUR
        self.base_currency = "BTC"
        self.quote_currency = "GBP"
        self.is_live = 0
        self.is_verbose = 0
        self.save_graphs = 0
        self.is_sim = 0
        self.simstartdate = None
        self.simenddate = None
        self.sim_speed = "fast"
        self.sell_upper_pcnt = None
        self.sell_lower_pcnt = None
        self.nosellminpcnt = None
        self.nosellmaxpcnt = None
        self.trailing_stop_loss = None
        self.trailing_stop_loss_trigger = 0
        self.sell_at_loss = 1
        self.smart_switch = 1
        self.telegram = False

        self.logbuysellinjson = False
        self.telegramdatafolder = "."

        self.buypercent = 100
        self.sellpercent = 100
        self.last_action = None
        self._chat_client = None
        self.buymaxsize = None

        self.sellatresistance = False
        self.autorestart = False
        self.stats = False
        self.statgroup = None
        self.statstartdate = None
        self.statdetail = False
        self.nobuynearhighpcnt = 3
        self.simresultonly = False

        self.disablebullonly = False
        self.disablebuynearhigh = False
        self.disablebuymacd = False
        self.disablebuyema = False
        self.disablebuyobv = False
        self.disablebuyelderray = False
        self.disablefailsafefibonaccilow = False
        self.disablefailsafelowerpcnt = False
        self.disableprofitbankupperpcnt = False
        self.disableprofitbankreversal = False
        self.disabletelegram = False
        self.disablelog = False
        self.disabletracker = False
        self.enableml = False
        self.websocket = False
        self.enableexitaftersell = False

        self.enableinsufficientfundslogging = False
        self.insufficientfunds = False
        self.enabletelegrambotcontrol = False
<<<<<<< HEAD
        self.enableimmediatebuy = False
=======
        self.telegramtradesonly = False
        self.disabletelegramerrormsgs = False
>>>>>>> 90188e32

        self.filelog = True
        self.logfile = (
            self.cli_args["logfile"] if self.cli_args["logfile"] else "pycryptobot.log"
        )
        self.fileloglevel = "DEBUG"
        self.consolelog = True
        self.consoleloglevel = "INFO"

        self.ema1226_15m_cache = None
        self.ema1226_1h_cache = None
        self.ema1226_6h_cache = None
        self.sma50200_1h_cache = None

        self.sim_smartswitch = False

        self.recv_window = self._set_recv_window()

        self.config_file = kwargs.get("config_file", "config.json")

        self.tradesfile = (
            self.cli_args["tradesfile"] if self.cli_args["tradesfile"] else "trades.csv"
        )

        self.config_provided = False
        self.config = {}

        if self.cli_args["config"] is not None:
            self.config_file = self.cli_args["config"]
            self.config_provided = True

        self.exchange = self._set_exchange(kwargs["exchange"])

        # set defaults
        (
            self.api_url,
            self.api_key,
            self.api_secret,
            self.api_passphrase,
            self.market,
        ) = self._set_default_api_info(self.exchange)
        
        self.read_config(kwargs["exchange"])

        Logger.configure(
            filelog=self.filelog,
            logfile=self.logfile,
            fileloglevel=self.fileloglevel,
            consolelog=self.consolelog,
            consoleloglevel=self.consoleloglevel,
        )

# read and set config from file
    def read_config(self, exchange):
        if os.path.isfile(self.config_file):
            self.config_provided = True
            try:
                with open(self.config_file, "r", encoding="utf8") as stream:
                    try:
                        self.config = yaml.safe_load(stream)
                    except:
                        try:
                            stream.seek(0)
                            self.config = json.load(stream)
                        except json.decoder.JSONDecodeError as err:
                            sys.tracebacklimit = 0
                            raise ValueError(f"Invalid config.json: {str(err)}")

            except (ScannerError, ConstructorError) as err:
                sys.tracebacklimit = 0
                raise ValueError(
                    f"Invalid config: cannot parse config file: {str(err)}"
                )

            except (IOError, FileNotFoundError) as err:
                sys.tracebacklimit = 0
                raise ValueError(f"Invalid config: cannot open config file: {str(err)}")

            except ValueError as err:
                sys.tracebacklimit = 0
                raise ValueError(f"Invalid config: {str(err)}")

            except:
                raise

            # set exchange platform
        self.exchange = self._set_exchange(exchange)

            # set defaults
        (
            self.api_url,
            self.api_key,
            self.api_secret,
            self.api_passphrase,
            self.market,
        ) = self._set_default_api_info(self.exchange)

        if self.config_provided:
            if self.exchange == Exchange.COINBASEPRO and self.exchange.value in self.config:
                coinbaseProConfigParser(self, self.config[self.exchange.value], self.cli_args)

            elif self.exchange == Exchange.BINANCE and self.exchange.value in self.config:
                binanceConfigParser(self, self.config[self.exchange.value], self.cli_args)

            elif self.exchange == Exchange.KUCOIN and self.exchange.value in self.config:
                kucoinConfigParser(self, self.config[self.exchange.value], self.cli_args)

            elif self.exchange == Exchange.DUMMY and self.exchange.value in self.config:
                dummyConfigParser(self, self.config[self.exchange.value], self.cli_args)

            if (
                not self.disabletelegram
                and "telegram" in self.config
                and "token" in self.config["telegram"]
                and "client_id" in self.config["telegram"]
            ):
                telegram = self.config["telegram"]
                self._chat_client = Telegram(telegram["token"], telegram["client_id"])
                if "datafolder" in telegram:
                    self.telegramdatafolder = telegram["datafolder"]
                self.telegram = True

            if "scanner" in self.config:
                self.enableexitaftersell = self.config["scanner"]["enableexitaftersell"] if "enableexitaftersell" in self.config["scanner"] else False

            if "logger" in self.config:
                loggerConfigParser(self, self.config["logger"])

            if self.disablelog:
                self.filelog = 0
                self.fileloglevel = "NOTSET"
                self.logfile == "/dev/null"

        else:
            if self.exchange == Exchange.BINANCE:
                binanceConfigParser(self, None, self.cli_args)
            elif self.exchange == Exchange.KUCOIN:
                kucoinConfigParser(self, None, self.cli_args)
            else:
                coinbaseProConfigParser(self, None, self.cli_args)

            self.filelog = 0
            self.fileloglevel = "NOTSET"
            self.logfile == "/dev/null"


    def _set_exchange(self, exchange: str = None) -> Exchange:

        if self.cli_args["exchange"] is not None:
            exchange = Exchange(self.cli_args["exchange"])

        if isinstance(exchange, str):
            exchange = Exchange(exchange)
        
        if not exchange:
            if (Exchange.COINBASEPRO.value or "api_pass") in self.config:
                exchange = Exchange.COINBASEPRO
            elif Exchange.BINANCE.value in self.config:
                exchange = Exchange.BINANCE
            elif Exchange.KUCOIN.value in self.config:
                exchange = Exchange.KUCOIN
            else:
                exchange = Exchange.DUMMY
        return exchange

    def _set_default_api_info(self, exchange: Exchange = Exchange.DUMMY) -> tuple:
        conf = {
            "binance": {
                "api_url": "https://api.binance.com",
                "api_key": "0000000000000000000000000000000000000000000000000000000000000000",
                "api_secret": "0000000000000000000000000000000000000000000000000000000000000000",
                "api_passphrase": "",
                "market": "BTCGBP",
            },
            "coinbasepro": {
                "api_url": "https://api.pro.coinbase.com",
                "api_key": "00000000000000000000000000000000",
                "api_secret": "0000/0000000000/0000000000000000000000000000000000000000000000000000000000/00000000000==",
                "api_passphrase": "00000000000",
                "market": "BTC-GBP",
            },
            "kucoin": {
                "api_url": "https://api.kucoin.com",
                "api_key": "00000000000000000000000000000000",
                "api_secret": "0000/0000000000/0000000000000000000000000000000000000000000000000000000000/00000000000==",
                "api_passphrase": "00000000000",
                "market": "BTC-GBP",
            },
            "dummy": {
                "api_url": "https://api.pro.coinbase.com",
                "api_key": "00000000000000000000000000000000",
                "api_secret": "0000/0000000000/0000000000000000000000000000000000000000000000000000000000/00000000000==",
                "api_passphrase": "00000000000",
                "market": "BTC-GBP",
            },
        }
        return (
            conf[exchange.value]["api_url"],
            conf[exchange.value]["api_key"],
            conf[exchange.value]["api_secret"],
            conf[exchange.value]["api_passphrase"],
            conf[exchange.value]["market"],
        )

    def getVersionFromREADME(self) -> str:
        regex = r"^# Python Crypto Bot (v\d{1,3}\.\d{1,3}\.\d{1,3})"
        version = "v0.0.0"
        try:
            with open("README.md", "r", encoding="utf8") as stream:
                for line in stream:
                    match = re.search(regex, line)
                    try:
                        version = match.group(1)
                        break
                    except:
                        continue
            return version
        except Exception:
            raise

    def _set_recv_window(self):
        recv_window = 5000
        if self.cli_args["recvWindow"] and isinstance(self.cli_args["recvWindow"], int):
            if 5000 <= int(self.cli_args["recvWindow"]) <= 60000:
                recv_window = int(self.cli_args["recvWindow"])
            else:
                raise ValueError(
                    "recvWindow out of bounds! Should be between 5000 and 60000."
                )
        return recv_window

    def _parse_arguments(self):
        # instantiate the arguments parser
        parser = argparse.ArgumentParser(
            description="Python Crypto Bot using the Coinbase Pro or Binanace API"
        )

        # config builder
        parser.add_argument(
            "--init", action="store_true", help="config.json configuration builder"
        )

        # optional arguments
        parser.add_argument(
            "--exchange", type=str, help="'coinbasepro', 'binance', 'kucoin', 'dummy'"
        )
        parser.add_argument(
            "--granularity",
            type=str,
            help="coinbasepro: (60,300,900,3600,21600,86400), binance: (1m,5m,15m,1h,6h,1d), kucoin: (1min,3min,5min,15min,30min,1hour,6hour,1day)",
        )
        parser.add_argument(
            "--graphs", type=int, help="save graphs=1, do not save graphs=0"
        )
        parser.add_argument("--live", type=int, help="live=1, test=0")
        parser.add_argument(
            "--market",
            type=str,
            help="coinbasepro and kucoin: BTC-GBP, binance: BTCGBP etc.",
        )
        parser.add_argument(
            "--sellatloss", type=int, help="toggle if bot should sell at a loss"
        )
        parser.add_argument(
            "--sellupperpcnt",
            type=float,
            help="optionally set sell upper percent limit",
        )
        parser.add_argument(
            "--selllowerpcnt",
            type=float,
            help="optionally set sell lower percent limit",
        )
        parser.add_argument(
            "--nosellminpcnt",
            type=float,
            help="optionally set minimum margin to not sell",
        )
        parser.add_argument(
            "--nosellmaxpcnt",
            type=float,
            help="optionally set maximum margin to not sell",
        )
        parser.add_argument(
            "--trailingstoploss",
            type=float,
            help="optionally set a trailing stop percent loss below last buy high",
        )
        parser.add_argument(
            "--trailingstoplosstrigger",
            type=float,
            help="optionally set when the trailing stop loss should start",
        )
        parser.add_argument(
            "--sim", type=str, help="simulation modes: fast, fast-sample, slow-sample"
        )
        parser.add_argument(
            "--simstartdate",
            type=str,
            help="start date for sample simulation e.g '2021-01-15'",
        )
        parser.add_argument(
            "--simenddate",
            type=str,
            help="end date for sample simulation e.g '2021-01-15' or 'now'",
        )
        parser.add_argument(
            "--smartswitch",
            type=int,
            help="optionally smart switch between 1 hour and 15 minute intervals",
        )
        parser.add_argument(
            "--verbose", type=int, help="verbose output=1, minimal output=0"
        )
        parser.add_argument(
            "--config",
            type=str,
            help="Use the config file at the given location. e.g 'myconfig.json'",
        )
        parser.add_argument(
            "--api_key_file",
            type=str,
            help="Use the API key file at the given location. e.g 'myapi.key'",
        )
        parser.add_argument(
            "--logfile",
            type=str,
            help="Use the log file at the given location. e.g 'mymarket.log'",
        )
        parser.add_argument(
            "--tradesfile",
            type=str,
            help="Path to file to log trades done during simulation. eg './trades/BTCBUSD-trades.csv",
        )
        parser.add_argument(
            "--buypercent", type=int, help="percentage of quote currency to buy"
        )
        parser.add_argument(
            "--sellpercent", type=int, help="percentage of base currency to sell"
        )
        parser.add_argument(
            "--lastaction", type=str, help="optionally set the last action (BUY, SELL)"
        )
        parser.add_argument("--buymaxsize", type=float, help="maximum size on buy")
        parser.add_argument(
            "--nobuynearhighpcnt",
            type=float,
            help="optionally set the percent of the high for buying near high if enabled",
        )

        # optional options
        parser.add_argument(
            "--sellatresistance",
            action="store_true",
            help="sell at resistance or upper fibonacci band",
        )
        parser.add_argument(
            "--autorestart",
            action="store_true",
            help="Auto restart the bot in case of exception",
        )
        parser.add_argument(
            "--stats", action="store_true", help="display summary of completed trades"
        )
        parser.add_argument(
            "--statgroup", nargs="+", help="add multiple currency pairs to merge stats"
        )
        parser.add_argument(
            "--statstartdate",
            type=str,
            help="trades before this date are ignored in stats function e.g 2021-01-15",
        )
        parser.add_argument(
            "--statdetail",
            action="store_true",
            help="display detail of completed transactions for a given market",
        )
        parser.add_argument(
            "--simresultonly",
            action="store_true",
            help="show simulation result only",
        )
        parser.add_argument(
            "--telegramtradesonly",
            action="store_true",
            help="Toggle Telegram trades only output"
        )
        parser.add_argument(
            "--disabletelegramerrormsgs",
            action="store_true",
            help="Disable Telegram error message output"
        )

        # disable defaults
        parser.add_argument(
            "--disablebullonly",
            action="store_true",
            help="disable only buying in bull market",
        )
        parser.add_argument(
            "--disablebuynearhigh",
            action="store_true",
            help="disable buy within 3 percent of high",
        )
        parser.add_argument(
            "--disablebuymacd", action="store_true", help="disable macd buy signal"
        )
        parser.add_argument(
            "--disablebuyema", action="store_true", help="disable ema buy signal"
        )
        parser.add_argument(
            "--disablebuyobv", action="store_true", help="disable obv buy signal"
        )
        parser.add_argument(
            "--disablebuyelderray",
            action="store_true",
            help="disable elder ray buy signal",
        )
        parser.add_argument(
            "--disablefailsafefibonaccilow",
            action="store_true",
            help="disable failsafe sell on fibonacci lower band",
        )
        parser.add_argument(
            "--disablefailsafelowerpcnt",
            action="store_true",
            help="disable failsafe sell on 'selllowerpcnt'",
        )
        parser.add_argument(
            "--disableprofitbankupperpcnt",
            action="store_true",
            help="disable profit bank on 'sellupperpcnt'",
        )
        parser.add_argument(
            "--disableprofitbankreversal",
            action="store_true",
            help="disable profit bank on strong candlestick reversal",
        )
        parser.add_argument(
            "--disabletelegram", action="store_true", help="disable telegram messages"
        )
        parser.add_argument(
            "--disablelog", action="store_true", help="disable pycryptobot.log"
        )
        parser.add_argument(
            "--disabletracker", action="store_true", help="disable tracker.csv"
        )
        parser.add_argument(
            "--recvWindow",
            type=int,
            help="binance exchange api recvWindow, integer between 5000 and 60000",
        )
        parser.add_argument(
            "--enableml",
            action="store_true",
            help="Enable Machine Learning E.g. seasonal ARIMA model for predictions",
        )
        parser.add_argument("--websocket", action="store_true", help="Enable websocket")
        parser.add_argument("--logbuysellinjson", action="store_true", help="Enable logging orders in json format")

        # pylint: disable=unused-variable
        args, unknown = parser.parse_known_args()
        return vars(args)<|MERGE_RESOLUTION|>--- conflicted
+++ resolved
@@ -90,12 +90,11 @@
         self.enableinsufficientfundslogging = False
         self.insufficientfunds = False
         self.enabletelegrambotcontrol = False
-<<<<<<< HEAD
         self.enableimmediatebuy = False
-=======
+
         self.telegramtradesonly = False
         self.disabletelegramerrormsgs = False
->>>>>>> 90188e32
+
 
         self.filelog = True
         self.logfile = (
