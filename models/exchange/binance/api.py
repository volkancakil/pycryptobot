"""Remotely control your Binance account via their API : https://binance-docs.github.io/apidocs/spot/en"""

import hashlib
import hmac
import json
import math
import re
import sys
import time
from datetime import datetime, timedelta
from threading import Thread
from urllib.parse import urlencode

import numpy as np
import pandas as pd
import requests
from requests import Session
from websocket import create_connection, WebSocketConnectionClosedException

from models.exchange.Granularity import Granularity
from models.helper.LogHelper import Logger

DEFAULT_MAKER_FEE_RATE = 0.0015  # added 0.0005 to allow for price movements
DEFAULT_TAKER_FEE_RATE = 0.0015  # added 0.0005 to allow for price movements
DEFAULT_TRADE_FEE_RATE = 0.0015  # added 0.0005 to allow for price movements
MULTIPLIER_EQUIVALENTS = [1, 5, 15, 60, 360, 1440]
DEFAULT_MARKET = "BTCGBP"


class AuthAPIBase:
    def _isMarketValid(self, market: str) -> bool:
        p = re.compile(r"^[A-Z0-9]{5,13}$")
        if p.match(market):
            return True
        return False

    def convert_time(self, epoch: int = 0):
        if math.isnan(epoch) is False:
            epoch_str = str(epoch)[0:10]
            return datetime.fromtimestamp(int(epoch_str))


class AuthAPI(AuthAPIBase):
    def __init__(
        self,
        api_key: str = "",
        api_secret: str = "",
        api_url: str = "https://api.binance.com",
        order_history: list = [],
        recv_window: int = 5000,
    ) -> None:
        """Binance API object model

        Parameters
        ----------
        api_key : str
            Your Binance account portfolio API key
        api_secret : str
            Your Binance account portfolio API secret
        api_url
            Binance API URL
        """

        # options
        self.debug = False
        self.die_on_api_error = False

        valid_urls = [
            "https://api.binance.com",
            "https://api.binance.us",
            "https://testnet.binance.vision",
        ]

        # validate Binance API
        if api_url not in valid_urls:
            raise ValueError("Binance API URL is invalid")

        # validates the api key is syntactically correct
        p = re.compile(r"^[A-z0-9]{64,64}$")
        if not p.match(api_key):
            self.handle_init_error("Binance API key is invalid")

        # validates the api secret is syntactically correct
        p = re.compile(r"^[A-z0-9]{64,64}$")
        if not p.match(api_secret):
            self.handle_init_error("Binance API secret is invalid")

        self._api_key = api_key
        self._api_secret = api_secret
        self._api_url = api_url

        # order history
        self.order_history = order_history

        # api recvWindow
        self.recv_window = recv_window

    def handle_init_error(self, err: str) -> None:
        if self.debug:
            raise TypeError(err)
        else:
            raise SystemExit(err)

    def _dispatch_request(self, method: str):
        session = Session()
        session.headers.update(
            {
                "Content-Type": "application/json; charset=utf-8",
                "X-MBX-APIKEY": self._api_key,
            }
        )
        return {
            "GET": session.get,
            "DELETE": session.delete,
            "PUT": session.put,
            "POST": session.post,
        }.get(method, "GET")

    def createHash(self, uri: str = ""):
        return hmac.new(
            self._api_secret.encode("utf-8"), uri.encode("utf-8"), hashlib.sha256
        ).hexdigest()

    def getTimestamp(self):
        return int(time.time() * 1000)

    def getAccounts(self) -> pd.DataFrame:
        """Retrieves your list of accounts"""

        # GET /api/v3/account
        try:
            resp = self.authAPI(
                "GET", "/api/v3/account", {"recvWindow": self.recv_window}
            )

            # unexpected data, then return
            if len(resp) == 0 or "balances" not in resp:
                return pd.DataFrame()

            if isinstance(resp["balances"], list):
                df = pd.DataFrame.from_dict(resp["balances"])
            else:
                df = pd.DataFrame(resp["balances"], index=[0])

            # unexpected data, then return
            if len(df) == 0:
                return pd.DataFrame()

            # exclude accounts that are locked
            df = df[df.locked != 0.0]
            df["locked"] = df["locked"].astype(bool)

            # reset the dataframe index to start from 0
            df = df.reset_index()

            df["id"] = df["index"]
            df["hold"] = 0.0
            df["profile_id"] = None
            df["available"] = df["free"]

            df["id"] = df["id"].astype(object)
            df["hold"] = df["hold"].astype(object)

            # exclude accounts with a nil balance
            df = df[df.available != "0.00000000"]
            df = df[df.available != "0.00"]

            # inconsistent columns, then return
            if len(df.columns) != 8:
                return pd.DataFrame()

            # rename columns
            df.columns = [
                "index",
                "currency",
                "balance",
                "trading_enabled",
                "id",
                "hold",
                "profile_id",
                "available",
            ]

            # return if currency is missing
            if "currency" not in df:
                return df.DataFrame()

            return df[
                [
                    "index",
                    "id",
                    "currency",
                    "balance",
                    "hold",
                    "available",
                    "profile_id",
                    "trading_enabled",
                ]
            ]

        except:
            return pd.DataFrame()

    def getAccount(self) -> pd.DataFrame:
        """Retrieves all accounts for Binance as there is no specific account id"""

        return self.getAccounts()

    def getFees(self, market: str = "") -> pd.DataFrame:
        """Retrieves a account fees"""

        volume = 0
        try:
            # GET /api/v3/klines
            resp = self.authAPI(
                "GET",
                "/api/v3/klines",
                {"symbol": "BTCUSDT", "interval": "1d", "limit": 30},
            )

            # if response is empty, then return
            if len(resp) == 0:
                return pd.DataFrame()

            # convert the API response into a Pandas DataFrame
            df = pd.DataFrame(
                resp,
                columns=[
                    "open_time",
                    "open",
                    "high",
                    "low",
                    "close",
                    "volume",
                    "close_time",
                    "quote_asset_volume",
                    "number_of_trades",
                    "taker_buy_base_asset_volume",
                    "traker_buy_quote_asset_volume",
                    "ignore",
                ],
            )

            df["volume"] = df["volume"].astype(float)
            volume = np.round(float(df[["volume"]].mean()))
        except:
            pass

        # GET /api/v3/account
        resp = self.authAPI("GET", "/api/v3/account", {"recvWindow": self.recv_window})

        # unexpected data, then return
        if len(resp) == 0:
            return pd.DataFrame()

        if "makerCommission" in resp and "takerCommission" in resp:
            maker_fee_rate = resp["makerCommission"] / 10000
            taker_fee_rate = resp["takerCommission"] / 10000
        else:
            maker_fee_rate = 0.001
            taker_fee_rate = 0.001

        return pd.DataFrame(
            [
                {
                    "maker_fee_rate": maker_fee_rate,
                    "taker_fee_rate": taker_fee_rate,
                    "usd_volume": volume,
                    "market": "",
                }
            ]
        )

    def getMakerFee(self, market: str = "") -> float:
        """Retrieves the maker fee"""

        if len(market):
            fees = self.getFees(market)
        else:
            fees = self.getFees()

        if len(fees) == 0 or "maker_fee_rate" not in fees:
            Logger.error(
                f"error: 'maker_fee_rate' not in fees (using {DEFAULT_MAKER_FEE_RATE} as a fallback)"
            )
            return DEFAULT_MAKER_FEE_RATE

        return float(fees["maker_fee_rate"].to_string(index=False).strip())

    def getTakerFee(self, market: str = "") -> float:
        """Retrieves the taker fee"""

        if len(market) != None:
            fees = self.getFees(market)
        else:
            fees = self.getFees()

        if len(fees) == 0 or "taker_fee_rate" not in fees:
            Logger.error(
                f"error: 'taker_fee_rate' not in fees (using {DEFAULT_TAKER_FEE_RATE} as a fallback)"
            )
            return DEFAULT_TAKER_FEE_RATE

        return float(fees["taker_fee_rate"].to_string(index=False).strip())

    def getUSDVolume(self) -> float:
        """Retrieves the USD volume"""

        fees = self.getFees()
        return float(fees["usd_volume"].to_string(index=False).strip())

    def getMarkets(self) -> list:
        """Retrieves a list of markets on the exchange"""

        try:
            # GET /api/v3/exchangeInfo
            resp = self.authAPI("GET", "/api/v3/exchangeInfo")

            # unexpected data, then return
            if len(resp) == 0:
                return pd.DataFrame()

            if "symbols" in resp:
                if isinstance(resp["symbols"], list):
                    df = pd.DataFrame.from_dict(resp["symbols"])
                else:
                    df = pd.DataFrame(resp["symbols"], index=[0])
            else:
                df = pd.DataFrame()

            return df[df["isSpotTradingAllowed"] == True][["symbol"]].squeeze().tolist()

        except:
            return pd.DataFrame()

    def getOrders(
        self,
        market: str = "",
        action: str = "",
        status: str = "done",
        order_history: list = [],
    ) -> pd.DataFrame:
        """Retrieves your list of orders with optional filtering"""

        # if market provided
        markets = None
        if market != "":
            # validates the market is syntactically correct
            if not self._isMarketValid(market):
                raise ValueError("Binance market is invalid.")
        else:
            if len(order_history) > 0 or status != "all":
                full_scan = False
                self.order_history = order_history
                if len(self.order_history) > 0:
                    if self._isMarketValid(market) and market not in self.order_history:
                        self.order_history.append(market)
                    markets = self.order_history
            else:
                full_scan = True
                markets = self.getMarkets()

        # if action provided
        if action != "":
            # validates action is either a buy or sell
            if not action in ["buy", "sell"]:
                raise ValueError("Invalid order action.")

        # validates status is either open, canceled, pending, done, active, or all
        if not status in ["open", "canceled", "pending", "done", "active", "all"]:
            raise ValueError("Invalid order status.")

        try:
            if markets is not None:
                df = pd.DataFrame()
                for market in markets:
                    if full_scan is True:
                        print(f"scanning {market} order history.")

                    # GET /api/v3/allOrders
                    resp = self.authAPI(
                        "GET",
                        "/api/v3/allOrders",
                        {"symbol": market, "recvWindow": self.recv_window},
                    )

                    # unexpected data, then return
                    if len(resp) == 0:
                        return pd.DataFrame()

                    if full_scan is True:
                        time.sleep(0.25)

                    if isinstance(resp, list):
                        df_tmp = pd.DataFrame.from_dict(resp)
                    else:
                        df_tmp = pd.DataFrame(resp, index=[0])

                    # unexpected data, then return
                    if len(df_tmp) == 0:
                        return pd.DataFrame()

                    if full_scan is True and len(df_tmp) > 0:
                        self.order_history.append(market)

                    if len(df_tmp) > 0:
                        df = pd.concat([df, df_tmp])

                if full_scan is True:
                    print(
                        f"add to order history to prevent full scan: {self.order_history}"
                    )
            else:
                # GET /api/v3/allOrders
                resp = self.authAPI(
                    "GET",
                    "/api/v3/allOrders",
                    {"symbol": market, "recvWindow": self.recv_window},
                )

                # unexpected data, then return
                if len(resp) == 0:
                    return pd.DataFrame()

                if isinstance(resp, list):
                    df = pd.DataFrame.from_dict(resp)
                else:
                    df = pd.DataFrame(resp, index=[0])

            if len(df) == 0 or "time" not in df:
                return pd.DataFrame()

            # feature engineering

            df.time = df["time"].map(self.convert_time)
            df["time"] = pd.to_datetime(df["time"]).dt.tz_localize("UTC")

            df["size"] = np.where(
                df["side"] == "BUY",
                df["cummulativeQuoteQty"],
                np.where(df["side"] == "SELL", df["executedQty"], 222),
            )
            df["fees"] = df["size"].astype(float) * 0.001
            df["fees"] = df["fees"].astype(object)

            df["side"] = df["side"].str.lower()

            df.rename(
                columns={
                    "time": "created_at",
                    "symbol": "market",
                    "side": "action",
                    "executedQty": "filled",
                },
                errors="raise",
                inplace=True,
            )

            def convert_status(status: str = ""):
                if status == "FILLED":
                    return "done"
                elif status == "NEW":
                    return "open"
                elif status == "PARTIALLY_FILLED":
                    return "pending"
                else:
                    return status

            df.status = df.status.map(convert_status)
            df["status"] = df["status"].str.lower()

            def calculate_price(row):
                if row.type == "LIMIT" and float(row.price) > 0:
                    return row.price
                elif row.action == "buy":
                    return float(row.cummulativeQuoteQty) / float(row.filled)
                elif row.action == "sell":
                    return float(row.cummulativeQuoteQty) / float(row.filled)
                else:
                    return row.price

            df["price"] = df.copy().apply(calculate_price, axis=1)

            # select columns
            df = df[
                [
                    "created_at",
                    "market",
                    "action",
                    "type",
                    "size",
                    "filled",
                    "fees",
                    "price",
                    "status",
                ]
            ]

            # filtering
            if action != "":
                df = df[df["action"] == action]
            if status != "all":
                df = df[df["status"] == status]

            return df

        except:
            return pd.DataFrame()

    def getTime(self) -> datetime:
        """Retrieves the exchange time"""

        try:
            # GET /api/v3/time
            resp = self.authAPI("GET", "/api/v3/time")
            return self.convert_time(int(resp["serverTime"])) - timedelta(hours=1)
        except Exception as e:
            Logger.error(f"Error: {e}")
            return None

    def getMarketInfoFilters(self, market: str) -> pd.DataFrame:
        """Retrieves markets exchange info"""

        df = pd.DataFrame()

        try:
            # GET /api/v3/exchangeInfo
            resp = self.authAPI("GET", "/api/v3/exchangeInfo", {"symbol": market})

            # unexpected data, then return
            if len(resp) == 0:
                return pd.DataFrame()

            if "symbols" in resp:
                if isinstance(resp["symbols"], list):
                    if "filters" in resp["symbols"][0]:
                        df = pd.DataFrame.from_dict(resp["symbols"][0]["filters"])
                else:
                    if "filers" in resp["symbols"][0]:
                        df = pd.DataFrame(resp["symbols"][0]["filters"], index=[0])

            return df

        except:
            return df

    def getTradeFee(self, market: str) -> float:
        """Retrieves the trade fees"""

        # Binance US does not currently define "/sapi/v1/asset/tradeFee" in its API
        if self._api_url == "https://api.binance.us":
            return DEFAULT_TRADE_FEE_RATE

        try:
            # GET /sapi/v1/asset/tradeFee
            resp = self.authAPI(
                "GET",
                "/sapi/v1/asset/tradeFee",
                {"symbol": market, "recvWindow": self.recv_window},
            )

            # unexpected data, then return
            if len(resp) == 0:
                return pd.DataFrame()

            if len(resp) == 1 and "takerCommission" in resp[0]:
                return float(resp[0]["takerCommission"])
            else:
                return DEFAULT_TRADE_FEE_RATE

        except:
            return DEFAULT_TRADE_FEE_RATE

    def getTicker(self, market: str = DEFAULT_MARKET, websocket=None) -> tuple:
        """Retrieves the market ticker"""

        # validates the market is syntactically correct
        if not self._isMarketValid(market):
            raise TypeError("Binance market required.")

        now = datetime.today().strftime("%Y-%m-%d %H:%M:%S")

        if websocket is not None and websocket.tickers is not None:
            try:
                row = websocket.tickers.loc[websocket.tickers["market"] == market]
                return (
                    datetime.strptime(
                        re.sub(r".0*$", "", str(row["date"].values[0])),
                        "%Y-%m-%dT%H:%M:%S",
                    ).strftime("%Y-%m-%d %H:%M:%S"),
                    float(row["price"].values[0]),
                )

            except:
                return (now, 0.0)

        try:
            # GET /api/v3/ticker/price
            resp = self.authAPI("GET", "/api/v3/ticker/price", {"symbol": market})

            # unexpected data, then return
            if len(resp) == 0:
                return pd.DataFrame()

            if "price" in resp:
                return (str(self.getTime()), float(resp["price"]))
            else:
                return (now, 0.0)
        except:
            return (now, 0.0)

    def marketBuy(
        self, market: str = "", quote_quantity: float = 0, test: bool = False
    ) -> list:
        """Executes a market buy providing a funding amount"""

        # validates the market is syntactically correct
        if not self._isMarketValid(market):
            raise ValueError("Binance market is invalid.")

        # validates quote_quantity is either an integer or float
        if not isinstance(quote_quantity, int) and not isinstance(
            quote_quantity, float
        ):
            raise TypeError("The funding amount is not numeric.")

        try:
            current_price = self.getTicker(market)[1]

            base_quantity = np.divide(quote_quantity, current_price)

            df_filters = self.getMarketInfoFilters(market)
            step_size = float(
                df_filters.loc[df_filters["filterType"] == "LOT_SIZE"]["stepSize"]
            )
            precision = int(round(-math.log(step_size, 10), 0))

            # remove fees
            base_quantity = base_quantity - (base_quantity * self.getTradeFee(market))

            # execute market buy
            stepper = 10.0 ** precision
            truncated = math.trunc(stepper * base_quantity) / stepper

            order = {
                "symbol": market,
                "side": "BUY",
                "type": "MARKET",
                "quantity": truncated,
                "recvWindow": self.recv_window,
            }

            Logger.debug(order)

            # POST /api/v3/order/test
            if test is True:
                resp = self.authAPI("POST", "/api/v3/order/test", order)
            else:
                resp = self.authAPI("POST", "/api/v3/order", order)

            return resp
        except Exception as err:
            ts = datetime.now().strftime("%d-%m-%Y %H:%M:%S")
            Logger.error(f"{ts} Binance  marketBuy {str(err)}")
            return []

    def marketSell(
        self, market: str = "", base_quantity: float = 0, test: bool = False
    ) -> list:
        """Executes a market sell providing a crypto amount"""

        # validates the market is syntactically correct
        if not self._isMarketValid(market):
            raise ValueError("Binance market is invalid.")

        if not isinstance(base_quantity, int) and not isinstance(base_quantity, float):
            raise TypeError("The crypto amount is not numeric.")

        try:
            df_filters = self.getMarketInfoFilters(market)
            step_size = float(
                df_filters.loc[df_filters["filterType"] == "LOT_SIZE"]["stepSize"]
            )
            precision = int(round(-math.log(step_size, 10), 0))

            # remove fees
            base_quantity = base_quantity - (base_quantity * self.getTradeFee(market))

            # execute market sell
            stepper = 10.0 ** precision
            truncated = math.trunc(stepper * base_quantity) / stepper

            order = {
                "symbol": market,
                "side": "SELL",
                "type": "MARKET",
                "quantity": truncated,
                "recvWindow": self.recv_window,
            }

            Logger.debug(order)

            # POST /api/v3/order/test
            if test is True:
                resp = self.authAPI("POST", "/api/v3/order/test", order)
            else:
                resp = self.authAPI("POST", "/api/v3/order", order)

            return resp
        except Exception as err:
            ts = datetime.now().strftime("%d-%m-%Y %H:%M:%S")
            Logger.error(f"{ts} Binance  marketSell {str(err)}")
            return []

    def authAPI(self, method: str, uri: str, payload: str = {}) -> dict:
        """Initiates a REST API call to the exchange"""

        if not isinstance(method, str):
            raise TypeError("Method is not a string.")

        if not method in ["GET", "POST"]:
            raise TypeError("Method not GET or POST.")

        if not isinstance(uri, str):
            raise TypeError("URI is not a string.")

        signed_uri = [
            "/api/v3/account",
            "/api/v3/allOrders",
            "/api/v3/order",
            "/api/v3/order/test",
            "/sapi/v1/asset/tradeFee",
        ]

        query_string = urlencode(payload, True)
        if uri in signed_uri and query_string:
            query_string = "{}&timestamp={}".format(query_string, self.getTimestamp())
        elif uri in signed_uri:
            query_string = "timestamp={}".format(self.getTimestamp())

        if uri in signed_uri:
            url = (
                self._api_url
                + uri
                + "?"
                + query_string
                + "&signature="
                + self.createHash(query_string)
            )
        else:
            url = self._api_url + uri + "?" + query_string

        params = {"url": url, "params": {}}

        try:
            resp = self._dispatch_request(method)(**params)

            if "msg" in resp.json():
                resp_message = resp.json()["msg"]
            elif "message" in resp.json():
                resp_message = resp.json()["message"]
            else:
                resp_message = ""

            if resp.status_code == 400 and (
                resp_message
                == "Timestamp for this request is outside of the recvWindow."
            ):
                message = f"{method} ({resp.status_code}) {self._api_url}{uri} - {resp_message} (hint: increase recvWindow with --recvWindow <5000-60000>)"
                Logger.error(f"Error: {message}")
                return {}
            elif resp.status_code == 429 and (
                resp_message.startswith("Too much request weight used")
            ):
                message = f"{method} ({resp.status_code}) {self._api_url}{uri} - {resp_message} (sleeping for 5 seconds to prevent being banned)"
                Logger.error(f"Error: {message}")
                time.sleep(5)
                return {}
            elif resp.status_code != 200:
                message = f"{method} ({resp.status_code}) {self._api_url}{uri} - {resp_message}"
                if self.die_on_api_error:
                    raise Exception(message)
                else:
                    Logger.error(f"Error: {message}")
                    return {}

            resp.raise_for_status()
            return resp.json()

        except requests.ConnectionError as err:
            return self.handle_api_error(err, "ConnectionError")

        except requests.exceptions.HTTPError as err:
            return self.handle_api_error(err, "HTTPError")

        except requests.Timeout as err:
            return self.handle_api_error(err, "Timeout")

        except json.decoder.JSONDecodeError as err:
            return self.handle_api_error(err, "JSONDecodeError")

    def handle_api_error(self, err: str, reason: str) -> dict:
        """Handler for API errors"""

        if self.debug:
            if self.die_on_api_error:
                raise SystemExit(err)
            else:
                Logger.error(err)
                return {}
        else:
            if self.die_on_api_error:
                raise SystemExit(f"{reason}: {self._api_url}")
            else:
                Logger.info(f"{reason}: {self._api_url}")
                return {}


class PublicAPI(AuthAPIBase):
    def __init__(self, api_url="https://api.binance.com") -> None:
        """Binance API object model

        Parameters
        ----------
        api_url
            Binance API URL
        """

        # options
        self.debug = False
        self.die_on_api_error = False

        valid_urls = [
            "https://api.binance.com",
            "https://api.binance.us",
            "https://testnet.binance.vision",
        ]

        # validate Binance API
        if api_url not in valid_urls:
            raise ValueError("Binance API URL is invalid")

        self._api_url = api_url

    def getTime(self) -> datetime:
        """Retrieves the exchange time"""

        try:
            # GET /api/v3/time
            resp = self.authAPI("GET", "/api/v3/time")
            return self.convert_time(int(resp["serverTime"])) - timedelta(hours=1)
        except Exception as e:
            Logger.error(f"Error: {e}")
            return None

    def getMarkets24HrStats(self) -> pd.DataFrame():
        """Retrieves exchange markets 24hr stats"""

        try:
            return self.authAPI("GET", "/api/v3/ticker/24hr")
        except:
            return pd.DataFrame()

    def getTicker(self, market: str = DEFAULT_MARKET, websocket=None) -> tuple:
        """Retrieves the market ticker"""

        # validates the market is syntactically correct
        if not self._isMarketValid(market):
            raise TypeError("Binance market required.")

        now = datetime.today().strftime("%Y-%m-%d %H:%M:%S")

        if websocket is not None and websocket.tickers is not None:
            try:
                row = websocket.tickers.loc[websocket.tickers["market"] == market]
                return (
                    datetime.strptime(
                        re.sub(r".0*$", "", str(row["date"].values[0])),
                        "%Y-%m-%dT%H:%M:%S",
                    ).strftime("%Y-%m-%d %H:%M:%S"),
                    float(row["price"].values[0]),
                )

            except:
                return (now, 0.0)

        # GET /api/v3/ticker/price
        resp = self.authAPI("GET", "/api/v3/ticker/price", {"symbol": market})

        if "price" in resp:
            return (str(self.getTime()), float(resp["price"]))
        else:
            return (now, 0.0)

    def getHistoricalData(
        self,
        market: str = DEFAULT_MARKET,
        granularity: Granularity = Granularity.ONE_HOUR,
        websocket=None,
        iso8601start: str = "",
        iso8601end: str = "",
    ) -> pd.DataFrame:
        """Retrieves historical market data"""

        # validates the market is syntactically correct
        if not self._isMarketValid(market):
            raise TypeError("Binance market required.")

<<<<<<< HEAD
        # validates granularity is a string
        if not isinstance(self.to_binance_granularity(granularity), str):
            raise TypeError("Granularity string required.")

        # validates the granularity is supported by Binance
        if not self.to_binance_granularity(granularity) in SUPPORTED_GRANULARITY:
            raise TypeError(
                "Granularity options: " + ", ".join(map(str, SUPPORTED_GRANULARITY))
            )

=======
>>>>>>> 10dedcf9
        # validates the ISO 8601 end date is a string (if provided)
        if not isinstance(iso8601end, str):
            raise TypeError("ISO8601 end integer as string required.")

        using_websocket = False
        if websocket is not None:
            if websocket.candles is not None:
                try:
                    df = websocket.candles.loc[websocket.candles["market"] == market]
                    using_websocket = True
                except:
                    pass

        if websocket is None or (websocket is not None and using_websocket is False):
            if iso8601start != "" and iso8601end == "":
                startTime = int(
                    datetime.timestamp(
                        datetime.strptime(iso8601start, "%Y-%m-%dT%H:%M:%S")
                    )
                    * 1000
                )

                # GET /api/v3/klines
                resp = self.authAPI(
                    "GET",
                    "/api/v3/klines",
                    {
                        "symbol": market,
                        "interval": granularity.to_short,
                        "startTime": startTime,
                        "limit": 300,
                    },
                )
            elif iso8601start != "" and iso8601end != "":
                startTime = int(
                    datetime.timestamp(
                        datetime.strptime(iso8601start, "%Y-%m-%dT%H:%M:%S")
                    )
                    * 1000
                )

                # GET /api/v3/klines
                resp = self.authAPI(
                    "GET",
                    "/api/v3/klines",
                    {
                        "symbol": market,
                        "interval": granularity.to_short,
                        "startTime": startTime,
                        "limit": 300,
                    },
                )
            else:
                # GET /api/v3/klines
                resp = self.authAPI(
                    "GET",
                    "/api/v3/klines",
                    {"symbol": market, "interval": granularity.to_short, "limit": 300},
                )

            # convert the API response into a Pandas DataFrame
            df = pd.DataFrame(
                resp,
                columns=[
                    "open_time",
                    "open",
                    "high",
                    "low",
                    "close",
                    "volume",
                    "close_time",
                    "quote_asset_volume",
                    "number_of_trades",
                    "taker_buy_base_asset_volume",
                    "traker_buy_quote_asset_volume",
                    "ignore",
                ],
            )

            df["market"] = market
            df["granularity"] = granularity.to_short

            # binance epoch is too long
            df["open_time"] = df["open_time"] + 1
            df["open_time"] = df["open_time"].astype(str)
            df["open_time"] = df["open_time"].str.replace(r"\d{3}$", "", regex=True)

            try:
                freq = granularity.get_frequency
            except:
                freq = "D"

            # convert the DataFrame into a time series with the date as the index/key
            try:
                tsidx = pd.DatetimeIndex(
                    pd.to_datetime(df["open_time"], unit="s"),
                    dtype="datetime64[ns]",
                    freq=freq,
                )
                df.set_index(tsidx, inplace=True)
                df = df.drop(columns=["open_time"])
                df.index.names = ["ts"]
                df["date"] = tsidx
            except ValueError:
                tsidx = pd.DatetimeIndex(
                    pd.to_datetime(df["open_time"], unit="s"), dtype="datetime64[ns]"
                )
                df.set_index(tsidx, inplace=True)
                df = df.drop(columns=["open_time"])
                df.index.names = ["ts"]
                df["date"] = tsidx

            # if specified, fix end time
            if iso8601end != "":
                df = df[df["date"] <= iso8601end]

            # re-order columns
            df = df[
                [
                    "date",
                    "market",
                    "granularity",
                    "low",
                    "high",
                    "open",
                    "close",
                    "volume",
                ]
            ]

            # correct column types
            df["low"] = df["low"].astype(float)
            df["high"] = df["high"].astype(float)
            df["open"] = df["open"].astype(float)
            df["close"] = df["close"].astype(float)
            df["volume"] = df["volume"].astype(float)

            # reset pandas dataframe index
            df.reset_index()

        return df

    def authAPI(self, method: str, uri: str, payload: str = {}) -> dict:
        """Initiates a REST API call to exchange"""

        if not isinstance(method, str):
            raise TypeError("Method is not a string.")

        if not method in ["GET", "POST"]:
            raise TypeError("Method not GET or POST.")

        if not isinstance(uri, str):
            raise TypeError("URI is not a string.")

        try:
            resp = requests.get(f"{self._api_url}{uri}", params=payload)

            if resp.status_code != 200:
                resp_message = resp.json()["msg"]
                message = f"{method} ({resp.status_code}) {self._api_url}{uri} - {resp_message}"
                if self.die_on_api_error:
                    raise Exception(message)
                else:
                    Logger.error(f"Error: {message}")
                    return {}

            resp.raise_for_status()
            return resp.json()

        except requests.ConnectionError as err:
            return self.handle_api_error(err, "ConnectionError")

        except requests.exceptions.HTTPError as err:
            return self.handle_api_error(err, "HTTPError")

        except requests.Timeout as err:
            return self.handle_api_error(err, "Timeout")

        except json.decoder.JSONDecodeError as err:
            return self.handle_api_error(err, "JSONDecodeError")

    def handle_api_error(self, err: str, reason: str) -> dict:
        """Handler for API errors"""

        if self.debug:
            if self.die_on_api_error:
                raise SystemExit(err)
            else:
                Logger.error(err)
                return {}
        else:
            if self.die_on_api_error:
                raise SystemExit(f"{reason}: {self._api_url}")
            else:
                Logger.info(f"{reason}: {self._api_url}")
                return {}


class WebSocket(AuthAPIBase):
    def __init__(
        self,
        market=None,
        granularity: Granularity = None,
        api_url="https://api.binance.com",
        ws_url: str = "wss://stream.binance.com:9443",
    ) -> None:
        # options
        self.debug = False

        valid_urls = [
            "https://api.binance.com",
            "https://api.binance.us",
            "https://testnet.binance.vision",
        ]

        # validate Binance API
        if api_url not in valid_urls:
            raise ValueError("Binance API URL is invalid")

        if api_url[-1] != "/":
            api_url = api_url + "/"

        valid_ws_urls = [
            "wss://stream.binance.com:9443",
            "wss://stream.binance.com:9443/",
        ]

        # validate Binance Websocket URL
        if ws_url not in valid_ws_urls:
            raise ValueError("Binance WebSocket URL is invalid")

        if ws_url[-1] != "/":
            ws_url = ws_url + "/"

        self._ws_url = ws_url
        self._api_url = api_url

        self.markets = None
        self.granularity = granularity
        self.type = "SUBSCRIBE"
        self.stop = True
        self.error = None
        self.ws = None
        self.thread = None
        self.start_time = None
        self.time_elapsed = 0

    def start(self):
        def _go():
            self._connect()
            self._listen()
            self._disconnect()

        self.stop = False
        self.on_open()
        self.thread = Thread(target=_go)
        self.keepalive = Thread(target=self._keepalive)
        self.thread.start()

    def _connect(self):
        if self.markets is None:
            print("Error: no market specified!")
            sys.exit()
        elif not isinstance(self.markets, list):
            self.markets = [self.markets]

        params = []
        for market in self.markets:
            params.append(f"{market.lower()}@miniTicker")
            params.append(f"{market.lower()}@kline_{self.granularity.to_short}")

        self.ws = create_connection(f"{self._ws_url}ws")
        self.ws.send(
            json.dumps(
                {
                    "method": "SUBSCRIBE",
                    "params": params,
                    "id": 1,
                }
            )
        )

        self.start_time = datetime.now()

    def _keepalive(self, interval=30):
        while self.ws.connected:
            self.ws.ping("keepalive")
            time.sleep(interval)

    def _listen(self):
        self.keepalive.start()
        while not self.stop:
            try:
                data = self.ws.recv()
                if data != "":
                    msg = json.loads(data)
                else:
                    msg = {}
            except ValueError as e:
                self.on_error(e)
            except Exception as e:
                self.on_error(e)
            else:
                self.on_message(msg)

    def _disconnect(self):
        try:
            if self.ws:
                self.ws.close()
        except WebSocketConnectionClosedException:
            pass
        finally:
            self.keepalive.join()

    def close(self):
        self.stop = True
        self.start_time = None
        self.time_elapsed = 0
        self._disconnect()
        self.thread.join()

    def on_open(self):
        Logger.info("-- Websocket Subscribed! --")

    def on_close(self):
        Logger.info("-- Websocket Closed --")

    def on_message(self, msg):
        Logger.info(msg)

    def on_error(self, e, data=None):
        Logger.error(e)
        Logger.error("{} - data: {}".format(e, data))

        self.stop = True
        try:
            self.ws = None
            self.tickers = None
            self.candles = None
            self.start_time = None
            self.time_elapsed = 0
        except:
            pass

    def getStartTime(self) -> datetime:
        return self.start_time

    def getTimeElapsed(self) -> int:
        return self.time_elapsed


class WebSocketClient(WebSocket, AuthAPIBase):
    def __init__(
        self,
        markets: list = [DEFAULT_MARKET],
        granularity: Granularity = Granularity.ONE_HOUR,
        api_url="https://api.binance.com",
        ws_url: str = "wss://stream.binance.com:9443",
    ) -> None:
        if len(markets) == 0:
            raise ValueError("A list of one or more markets is required.")

        for market in markets:
            # validates the market is syntactically correct
            if not self._isMarketValid(market):
                raise ValueError("Binance market is invalid.")

        valid_urls = [
            "https://api.binance.com",
            "https://api.binance.us",
            "https://testnet.binance.vision",
        ]

        # validate Binance API
        if api_url not in valid_urls:
            raise ValueError("Binance API URL is invalid")

        if api_url[-1] != "/":
            api_url = api_url + "/"

        if api_url == "https://api.binance.us":
            valid_ws_urls = [
                "wss://stream.binance.us:9443",
                "wss://stream.binance.us:9443/",
            ]
        else:
            valid_ws_urls = [
                "wss://stream.binance.com:9443",
                "wss://stream.binance.com:9443/",
            ]

        # validate Binance Websocket URL
        if ws_url not in valid_ws_urls:
            raise ValueError("Binance WebSocket URL is invalid")

        if ws_url[-1] != "/":
            ws_url = ws_url + "/"

        self._ws_url = ws_url
        self.markets = markets
        self.granularity = granularity
        self.tickers = None
        self.candles = None
        self.start_time = None
        self.time_elapsed = 0

    def on_open(self):
        self.start_time = datetime.now()
        self.message_count = 0

    def on_message(self, msg):
        if self.start_time is not None:
            self.time_elapsed = round(
                (datetime.now() - self.start_time).total_seconds()
            )

        if "e" in msg:
            df = None
            if (
                msg["e"] == "24hrMiniTicker"
                and "E" in msg
                and "s" in msg
                and "c" in msg
            ):
                # create dataframe from websocket message
                df = pd.DataFrame(
                    columns=["date", "market", "price"],
                    data=[
                        [
                            self.convert_time(msg["E"]),
                            msg["s"],
                            msg["c"],
                        ]
                    ],
                )

                # set column types
                df["date"] = df["date"].astype("datetime64[ns]")
                df["price"] = df["price"].astype("float64")
                df["candle"] = df["date"].dt.floor(freq=self.granularity.get_frequency)

            if df is not None:
                # insert first entry
                if self.tickers is None and len(df) > 0:
                    self.tickers = df
                # append future entries without duplicates
                elif self.tickers is not None and len(df) > 0:
                    self.tickers = (
                        pd.concat([self.tickers, df])
                        .drop_duplicates(subset="market", keep="last")
                        .reset_index(drop=True)
                    )

                # convert dataframes to a time series
                tsidx = pd.DatetimeIndex(
                    pd.to_datetime(self.tickers["date"]).dt.strftime(
                        "%Y-%m-%dT%H:%M:%S.%Z"
                    )
                )
                self.tickers.set_index(tsidx, inplace=True)
                self.tickers.index.name = "ts"

            if msg["e"] == "kline" and "s" in msg and "k" in msg:
                k = msg["k"]
                if (
                    "i" in k
                    and "t" in k
                    and "o" in k
                    and "h" in k
                    and "c" in k
                    and "l" in k
                    and "v" in k
                ):
                    # create dataframe from websocket message
                    df = pd.DataFrame(
                        columns=[
                            "date",
                            "market",
                            "granularity",
                            "low",
                            "high",
                            "open",
                            "close",
                            "volume",
                        ],
                        data=[
                            [
                                self.convert_time(k["t"]) - timedelta(hours=1),
                                msg["s"],
                                k["i"],
                                float(k["l"]),
                                float(k["h"]),
                                float(k["o"]),
                                float(k["c"]),
                                float(k["V"]),
                            ]
                        ],
                    )

                    if self.candles is None:
                        resp = PublicAPI().getHistoricalData(
                            df["market"].values[0], self.granularity
                        )
                        if len(resp) > 0:
                            self.candles = resp
                        else:
                            self.candles = pd.DataFrame(
                                columns=[
                                    "date",
                                    "market",
                                    "granularity",
                                    "low",
                                    "high",
                                    "open",
                                    "close",
                                    "volume",
                                ],
                                data=[],
                            )

                    if k["i"] == self.granularity and k["x"] is True:
                        # check if the current candle exists
                        candle_exists = (
                            (self.candles["date"] == df["date"].values[0])
                            & (self.candles["market"] == df["market"].values[0])
                        ).any()
                        if not candle_exists:
                            self.candles = self.candles.append(df)

                        tsidx = pd.DatetimeIndex(
                            pd.to_datetime(self.candles["date"]).dt.strftime(
                                "%Y-%m-%dT%H:%M:%S.%Z"
                            )
                        )
                        self.candles.set_index(tsidx, inplace=True)
                        self.candles.index.name = "ts"

                    if self.candles is not None:
                        # keep last 300 candles per market
                        self.candles = self.candles.groupby("market").tail(300)
                        # sort columns by date
                        self.candles = self.candles.copy().sort_values(by=["date"])
                        # set correct column types
                        self.candles["open"] = self.candles["open"].astype("float64")
                        self.candles["high"] = self.candles["high"].astype("float64")
                        self.candles["close"] = self.candles["close"].astype("float64")
                        self.candles["low"] = self.candles["low"].astype("float64")
                        self.candles["volume"] = self.candles["volume"].astype(
                            "float64"
                        )
        self.message_count += 1<|MERGE_RESOLUTION|>--- conflicted
+++ resolved
@@ -906,19 +906,6 @@
         if not self._isMarketValid(market):
             raise TypeError("Binance market required.")
 
-<<<<<<< HEAD
-        # validates granularity is a string
-        if not isinstance(self.to_binance_granularity(granularity), str):
-            raise TypeError("Granularity string required.")
-
-        # validates the granularity is supported by Binance
-        if not self.to_binance_granularity(granularity) in SUPPORTED_GRANULARITY:
-            raise TypeError(
-                "Granularity options: " + ", ".join(map(str, SUPPORTED_GRANULARITY))
-            )
-
-=======
->>>>>>> 10dedcf9
         # validates the ISO 8601 end date is a string (if provided)
         if not isinstance(iso8601end, str):
             raise TypeError("ISO8601 end integer as string required.")
