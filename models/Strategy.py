from datetime import datetime
from pandas import DataFrame
from models.PyCryptoBot import PyCryptoBot
from models.AppState import AppState
from models.helper.LogHelper import Logger
import sys


class Strategy:
    def __init__(
        self,
        app: PyCryptoBot = None,
        state: AppState = AppState,
        df: DataFrame = DataFrame,
        iterations: int = 0,
    ) -> None:
        if not isinstance(df, DataFrame):
            raise TypeError("'df' not a Pandas dataframe")

        if len(df) == 0:
            raise ValueError("'df' is empty")

        self._action = "WAIT"
        self.app = app
        self.state = state
        self._df = df
        self._df_last = app.getInterval(df, iterations)

    def isBuySignal(
        self, app, price, now: datetime = datetime.today().strftime("%Y-%m-%d %H:%M:%S")
    ) -> bool:
        # required technical indicators or candle sticks for buy signal strategy
        required_indicators = [
            "ema12gtema26co",
            "macdgtsignal",
            "goldencross",
            "obv_pc",
            "eri_buy",
        ]

        for indicator in required_indicators:
            if indicator not in self._df_last:
                raise AttributeError(f"'{indicator}' not in Pandas dataframe")

        # buy signal exclusion (if disabled, do not buy within 3% of the dataframe close high)
        if (
            self.state.last_action == "SELL"
            and self.app.disableBuyNearHigh() is True
            and (
                price
                > (self._df["close"].max() * (1 - self.app.noBuyNearHighPcnt() / 100))
            )
        ):
            if not app.isSimulation() or (
                app.isSimulation() and not app.simResultOnly()
            ):
                log_text = (
                    str(now)
                    + " | "
                    + self.app.getMarket()
                    + " | "
                    + self.app.printGranularity()
                    + " | Ignoring Buy Signal (price "
                    + str(price)
                    + " within "
                    + str(self.app.noBuyNearHighPcnt())
                    + "% of high "
                    + str(self._df["close"].max())
                    + ")"
                )
                Logger.warning(log_text)

            return False

        ## if last_action was set to "WAIT" due to an API problem, do not buy
        if self.state.last_action == "WAIT":
            log_text = f"{str(now)} | {self.app.getMarket()} | {self.app.printGranularity()} | last_action is WAIT, do not buy yet"
            Logger.warning(log_text)
            return False

        # if EMA, MACD are disabled, do not buy
        if self.app.disableBuyEMA() and self.app.disableBuyMACD():
            log_text = f"{str(now)} | {self.app.getMarket()} | {self.app.printGranularity()} | EMA, MACD indicators are disabled"
            Logger.warning(log_text)

            return False

        # criteria for a buy signal 1
        if (
            (
                bool(self._df_last["ema12gtema26co"].values[0]) is True
                or self.app.disableBuyEMA()
            )
            and (
                bool(self._df_last["macdgtsignal"].values[0]) is True
                or self.app.disableBuyMACD()
            )
            and (
                bool(self._df_last["goldencross"].values[0]) is True
                or self.app.disableBullOnly()
            )
            and (
                float(self._df_last["obv_pc"].values[0]) > -5
                or self.app.disableBuyOBV()
            )
            and (
                bool(self._df_last["eri_buy"].values[0]) is True
                or self.app.disableBuyElderRay()
            )
            and self.state.last_action != "BUY"
        ):  # required for all strategies

            Logger.debug("*** Buy Signal ***")
            for indicator in required_indicators:
                Logger.debug(f"{indicator}: {self._df_last[indicator].values[0]}")
            Logger.debug(f"last_action: {self.state.last_action}")

            return True

        # criteria for buy signal 2 (optionally add additional buy signals)
        elif (
            (
                bool(self._df_last["ema12gtema26co"].values[0]) is True
                or self.app.disableBuyEMA()
            )
            and bool(self._df_last["macdgtsignalco"].values[0]) is True
            and (
                bool(self._df_last["goldencross"].values[0]) is True
                or self.app.disableBullOnly()
            )
            and (
                float(self._df_last["obv_pc"].values[0]) > -5
                or self.app.disableBuyOBV()
            )
            and (
                bool(self._df_last["eri_buy"].values[0]) is True
                or self.app.disableBuyElderRay()
            )
            and self.state.last_action != "BUY"
        ):  # required for all strategies

            Logger.debug("*** Buy Signal ***")
            for indicator in required_indicators:
                Logger.debug(f"{indicator}: {self._df_last[indicator].values[0]}")
            Logger.debug(f"last_action: {self.state.last_action}")

            return True

        return False

    def isSellSignal(self) -> bool:
        # required technical indicators or candle sticks for buy signal strategy
        required_indicators = ["ema12ltema26co", "macdltsignal"]

        for indicator in required_indicators:
            if indicator not in self._df_last:
                raise AttributeError(f"'{indicator}' not in Pandas dataframe")

        # criteria for a sell signal 1
        if (
            bool(self._df_last["ema12ltema26co"].values[0]) is True
            and (
                bool(self._df_last["macdltsignal"].values[0]) is True
                or self.app.disableBuyMACD()
            )
            and self.state.last_action not in ["", "SELL"]
        ):

            Logger.debug("*** Sell Signal ***")
            for indicator in required_indicators:
                Logger.debug(f"{indicator}: {self._df_last[indicator].values[0]}")
            Logger.debug(f"last_action: {self.state.last_action}")

            return True

        return False

    def isSellTrigger(
        self,
        app,
        price: float = 0.0,
        price_exit: float = 0.0,
        margin: float = 0.0,
        change_pcnt_high: float = 0.0,
        obv_pc: float = 0.0,
        macdltsignal: bool = False,
    ) -> bool:
        # set to true for verbose debugging
        debug = False

        if debug:
            Logger.warning("\n*** isSellTrigger ***\n")
            Logger.warning("-- ignoring sell signal --")
            Logger.warning(
                f"self.app.nosellminpcnt is None (nosellminpcnt: {self.app.nosellminpcnt})"
            )
            Logger.warning(f"margin >= self.app.nosellminpcnt (margin: {margin})")
            Logger.warning(
                f"margin <= self.app.nosellmaxpcnt (nosellmaxpcnt: {self.app.nosellmaxpcnt})"
            )
            Logger.warning("\n")

        if (
<<<<<<< HEAD
            ((self.app.nosellminpcnt is not None)
                and (margin >= self.app.nosellminpcnt))
                and ((self.app.nosellmaxpcnt is not None)
                and (margin <= self.app.nosellmaxpcnt)
            )):
            if not app.isSimulation() or (app.isSimulation() and not app.simResultOnly()):
=======
            (self.app.nosellminpcnt is not None) and (margin >= self.app.nosellminpcnt)
        ) and (
            (self.app.nosellmaxpcnt is not None) and (margin <= self.app.nosellmaxpcnt)
        ):
            if not app.isSimulation() or (
                app.isSimulation() and not app.simResultOnly()
            ):
>>>>>>> 90188e32
                log_text = "! Ignore Sell Signal (Within No-Sell Bounds)"
                Logger.warning(log_text)
            return False

        if debug:
            Logger.warning("\n*** isSellTrigger ***\n")
            Logger.warning("-- loss failsafe sell at fibonacci band --")
            Logger.warning(
                f"self.app.disableFailsafeFibonacciLow() is False (actual: {self.app.disableFailsafeFibonacciLow()})"
            )
            Logger.warning(
                f"self.app.allowSellAtLoss() is True (actual: {self.app.allowSellAtLoss()})"
            )
            Logger.warning(
                f"self.app.sellLowerPcnt() is None (actual: {self.app.sellLowerPcnt()})"
            )
            Logger.warning(f"self.state.fib_low {self.state.fib_low} > 0")
            Logger.warning(f"self.state.fib_low {self.state.fib_low} >= {float(price)}")
            Logger.warning(
                f"(self.app.allowSellAtLoss() is True (actual: {self.app.allowSellAtLoss()}) or margin ({margin}) > 0)"
            )
            Logger.warning("\n")

        # loss failsafe sell at fibonacci band
        if (
            self.app.disableFailsafeFibonacciLow() is False
            and self.app.allowSellAtLoss()
            and self.app.sellLowerPcnt() is None
            and self.state.fib_low > 0
            and self.state.fib_low >= float(price)
            and (self.app.allowSellAtLoss() or margin > 0)
        ):
            log_text = (
                f"! Loss Failsafe Triggered (Fibonacci Band: {str(self.state.fib_low)})"
            )
            Logger.warning(log_text)
            self.app.notifyTelegram(
                f"{self.app.getMarket()} ({self.app.printGranularity()}) {log_text}"
            )
            return True

        if debug:
            Logger.warning("-- loss failsafe sell at trailing_stop_loss --")
            Logger.warning(
                f"self.app.trailingStopLoss() != None (actual: {self.app.trailingStopLoss()})"
            )
            Logger.warning(
                f"change_pcnt_high ({change_pcnt_high}) < self.app.trailingStopLoss() ({self.app.trailingStopLoss()})"
            )
            Logger.warning(
                f"margin ({margin}) > self.app.trailingStopLossTrigger() ({self.app.trailingStopLossTrigger()})"
            )
            Logger.warning(
                f"(self.app.allowSellAtLoss() is True (actual: {self.app.allowSellAtLoss()}) or margin ({margin}) > 0)"
            )
            Logger.warning("\n")

        # loss failsafe sell at trailing_stop_loss
        if (
            self.app.trailingStopLoss() != None
            and change_pcnt_high < self.app.trailingStopLoss()
            and margin > self.app.trailingStopLossTrigger()
            and (self.app.allowSellAtLoss() or margin > 0)
        ):

            log_text = f"! Trailing Stop Loss Triggered (< {str(self.app.trailingStopLoss())}%)"
            if not app.isSimulation() or (
                app.isSimulation() and not app.simResultOnly()
            ):
                Logger.warning(log_text)

            self.app.notifyTelegram(
                f"{self.app.getMarket()} ({self.app.printGranularity()}) {log_text}"
            )
            return True

        if debug:
            Logger.warning("-- loss failsafe sell at sell_lower_pcnt --")
            Logger.warning(
                f"self.app.disableFailsafeLowerPcnt() is False (actual: {self.app.disableFailsafeLowerPcnt()})"
            )
            Logger.warning(
                f"and self.app.allowSellAtLoss() is True (actual: {self.app.allowSellAtLoss()})"
            )
            Logger.warning(
                f"and self.app.sellLowerPcnt() != None (actual: {self.app.sellLowerPcnt()})"
            )
            Logger.warning(
                f"and margin ({margin}) < self.app.sellLowerPcnt() ({self.app.sellLowerPcnt()})"
            )
            Logger.warning(
                f"(self.app.allowSellAtLoss() is True (actual: {self.app.allowSellAtLoss()}) or margin ({margin}) > 0)"
            )
            Logger.warning("\n")

        # loss failsafe sell at sell_lower_pcnt
        if (
            self.app.disableFailsafeLowerPcnt() is False
            and self.app.allowSellAtLoss()
            and self.app.sellLowerPcnt() != None
            and margin < self.app.sellLowerPcnt()
            and (self.app.allowSellAtLoss() or margin > 0)
        ):
            log_text = (
                "! Loss Failsafe Triggered (< " + str(self.app.sellLowerPcnt()) + "%)"
            )
            Logger.warning(log_text)
            self.app.notifyTelegram(
                f"{self.app.getMarket()} ({self.app.printGranularity()}) {log_text}"
            )
            return True

        if debug:
            Logger.warning("-- profit bank at sell_upper_pcnt --")
            Logger.warning(
                f"self.app.disableProfitbankUpperPcnt() is False (actual: {self.app.disableProfitbankUpperPcnt()})"
            )
            Logger.warning(
                f"and self.app.sellUpperPcnt() != None (actual: {self.app.sellUpperPcnt()})"
            )
            Logger.warning(
                f"and margin ({margin}) > self.app.sellUpperPcnt() ({self.app.sellUpperPcnt()})"
            )
            Logger.warning(
                f"(self.app.allowSellAtLoss() is True (actual: {self.app.allowSellAtLoss()}) or margin ({margin}) > 0)"
            )
            Logger.warning("\n")

        # profit bank at sell_upper_pcnt
        if (
            self.app.disableProfitbankUpperPcnt() is False
            and self.app.sellUpperPcnt() != None
            and margin > self.app.sellUpperPcnt()
            and (self.app.allowSellAtLoss() or margin > 0)
        ):
            log_text = f"! Profit Bank Triggered (> {str(self.app.sellUpperPcnt())}%)"
            if not app.isSimulation() or (
                app.isSimulation() and not app.simResultOnly()
            ):
                Logger.warning(log_text)
            self.app.notifyTelegram(
                f"{self.app.getMarket()} ({self.app.printGranularity()}) {log_text}"
            )
            return True

        if debug:
            Logger.warning("-- profit bank when strong reversal detected --")
            Logger.warning(
                f"self.app.sellAtResistance() is True (actual {self.app.sellAtResistance()})"
            )
            Logger.warning(f"and price ({price}) > 0")
            Logger.warning(f"and price ({price}) >= price_exit ({price_exit})")
            Logger.warning(
                f"(self.app.allowSellAtLoss() is True (actual: {self.app.allowSellAtLoss()}) or margin ({margin}) > 0)"
            )
            Logger.warning("\n")

        # profit bank when strong reversal detected
        if (
            self.app.sellAtResistance() is True
            and margin >= 2
            and price > 0
            and price >= price_exit
            and (self.app.allowSellAtLoss() or margin > 0)
        ):
            log_text = "! Profit Bank Triggered (Selling At Resistance)"
            if not app.isSimulation() or (
                app.isSimulation() and not app.simResultOnly()
            ):
                Logger.warning(log_text)
            if not (not self.app.allowSellAtLoss() and margin <= 0):
                self.app.notifyTelegram(
                    f"{self.app.getMarket()} ({self.app.printGranularity()}) {log_text}"
                )
            return True

        return False

    def isWaitTrigger(self, app, margin: float = 0.0, goldencross: bool = False):
        # set to true for verbose debugging
        debug = False

        if debug and self.state.action != "WAIT":
            Logger.warning("\n*** isWaitTrigger ***\n")

        if debug and self.state.action == "BUY":
            Logger.warning(
                "-- if bear market and bull only return true to abort buy --"
            )
            Logger.warning(f"self.state.action == 'BUY' (actual: {self.state.action})")
            Logger.warning(
                f"and self.app.disableBullOnly() is True (actual: {self.app.disableBullOnly()})"
            )
            Logger.warning(f"and goldencross is False (actual: {goldencross})")
            Logger.warning("\n")

        # if bear market and bull only return true to abort buy
        if (
            self.state.action == "BUY"
            and not self.app.disableBullOnly()
            and not goldencross
        ):
            log_text = "! Ignore Buy Signal (Bear Buy In Bull Only)"
            Logger.warning(log_text)
            return True

        if debug and self.state.action == "SELL":
            Logger.warning("-- configuration specifies to not sell at a loss --")
            Logger.warning(f"self.state.action == 'SELL' (actual: {self.state.action})")
            Logger.warning(
                f"and self.app.allowSellAtLoss() is False (actual: {self.app.allowSellAtLoss()})"
            )
            Logger.warning(f"and margin ({margin}) <= 0")
            Logger.warning("\n")

        # configuration specifies to not sell at a loss
        if (
            self.state.action == "SELL"
            and not self.app.allowSellAtLoss()
            and margin <= 0
        ):
            if not app.isSimulation() or (
                app.isSimulation() and not app.simResultOnly()
            ):
                log_text = "! Ignore Sell Signal (No Sell At Loss)"
                Logger.warning(log_text)
            return True

        if debug and self.state.action == "SELL":
            Logger.warning(
                "-- configuration specifies not to sell within min and max margin percent bounds --"
            )
            Logger.warning(f"self.state.action == 'SELL' (actual: {self.state.action})")
            Logger.warning(
                f"(self.app.nosellminpcnt is not None (actual: {self.app.nosellminpcnt})) and (margin ({margin}) >= self.app.nosellminpcnt ({self.app.nosellminpcnt}))"
            )
            Logger.warning(
                f"(self.app.nosellmaxpcnt is not None (actual: {self.app.nosellmaxpcnt})) and (margin ({margin}) <= self.app.nosellmaxpcnt ({self.app.nosellmaxpcnt}))"
            )
            Logger.warning("\n")

        # configuration specifies not to sell within min and max margin percent bounds
        if (
            self.state.action == "SELL"
            and (
                (self.app.nosellminpcnt is not None)
                and (margin >= self.app.nosellminpcnt)
            )
            and (
                (self.app.nosellmaxpcnt is not None)
                and (margin <= self.app.nosellmaxpcnt)
            )
        ):
            if not app.isSimulation() or (
                app.isSimulation() and not app.simResultOnly()
            ):
                log_text = "! Ignore Sell Signal (Within No-Sell Bounds)"
                Logger.warning(log_text)
            return True

        return False

    def getAction(self, app, price, dt):
        if self.isBuySignal(app, price, dt):
            return "BUY"
        elif self.isSellSignal():
            return "SELL"
        else:
            return "WAIT"<|MERGE_RESOLUTION|>--- conflicted
+++ resolved
@@ -201,14 +201,6 @@
             Logger.warning("\n")
 
         if (
-<<<<<<< HEAD
-            ((self.app.nosellminpcnt is not None)
-                and (margin >= self.app.nosellminpcnt))
-                and ((self.app.nosellmaxpcnt is not None)
-                and (margin <= self.app.nosellmaxpcnt)
-            )):
-            if not app.isSimulation() or (app.isSimulation() and not app.simResultOnly()):
-=======
             (self.app.nosellminpcnt is not None) and (margin >= self.app.nosellminpcnt)
         ) and (
             (self.app.nosellmaxpcnt is not None) and (margin <= self.app.nosellmaxpcnt)
@@ -216,7 +208,6 @@
             if not app.isSimulation() or (
                 app.isSimulation() and not app.simResultOnly()
             ):
->>>>>>> 90188e32
                 log_text = "! Ignore Sell Signal (Within No-Sell Bounds)"
                 Logger.warning(log_text)
             return False
