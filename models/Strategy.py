--- conflicted
+++ resolved
@@ -26,16 +26,11 @@
         self._df = df
         self._df_last = app.getInterval(df, iterations)
 
-<<<<<<< HEAD
-
-    def isBuySignal(self, price, now: datetime = datetime.today().strftime('%Y-%m-%d %H:%M:%S')) -> bool:
-=======
     def isBuySignal(
         self,
-        now: datetime = datetime.today().strftime("%Y-%m-%d %H:%M:%S"),
-        price: float = 0.0,
+        price,
+        now: datetime = datetime.today().strftime("%Y-%m-%d %H:%M:%S")
     ) -> bool:
->>>>>>> ff624629
         # required technical indicators or candle sticks for buy signal strategy
         required_indicators = [
             "ema12gtema26co",
@@ -326,15 +321,9 @@
 
         return False
 
-<<<<<<< HEAD
     def getAction(self, price):
         if self.isBuySignal(price):
             return 'BUY'
-=======
-    def getAction(self):
-        if self.isBuySignal():
-            return "BUY"
->>>>>>> ff624629
         elif self.isSellSignal():
             return "SELL"
         else:
