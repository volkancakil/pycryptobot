--- conflicted
+++ resolved
@@ -12,11 +12,8 @@
 from models.BotConfig import BotConfig
 from models.Trading import TechnicalAnalysis
 from models.config import binanceParseMarket, coinbaseProParseMarket, kucoinParseMarket
-<<<<<<< HEAD
 from models.exchange.Granularity import Granularity
-=======
 from models.exchange.ExchangesEnum import Exchange
->>>>>>> d6f238cd
 from models.exchange.binance import AuthAPI as BAuthAPI, PublicAPI as BPublicAPI
 from models.exchange.coinbase_pro import AuthAPI as CBAuthAPI, PublicAPI as CBPublicAPI
 from models.exchange.kucoin import AuthAPI as KAuthAPI, PublicAPI as KPublicAPI
@@ -174,25 +171,14 @@
             return df.tail(1)
 
     def printGranularity(self) -> str:
-<<<<<<< HEAD
-        if self.exchange == "kucoin":
+        if self.exchange == Exchange.KUCOIN.value:
             return self.granularity.to_medium
-        if self.exchange == "binance":
+        if self.exchange == Exchange.BINANCE.value:
             return self.granularity.to_short
-        if self.exchange == "coinbasepro":
+        if self.exchange == Exchange.COINBASEPRO.value:
             return str(self.granularity.to_integer)
-        if self.exchange == "dummy":
+        if self.exchange == Exchange.DUMMY.value:
             return str(self.granularity.to_integer)
-=======
-        if self.exchange == Exchange.KUCOIN.value:
-            return to_kucoin_granularity(self.granularity)
-        if self.exchange == Exchange.BINANCE.value:
-            return to_binance_granularity(self.granularity)
-        if self.exchange == Exchange.COINBASEPRO.value:
-            return str(self.granularity)
-        if self.exchange == Exchange.DUMMY.value:
-            return str(self.granularity)
->>>>>>> d6f238cd
         raise TypeError(f'Unknown exchange "{self.exchange}"')
 
     def getBuyPercent(self):
@@ -586,19 +572,11 @@
         try:
             if self.exchange == Exchange.COINBASEPRO.value:
                 api = CBPublicAPI()
-<<<<<<< HEAD
                 df_data = api.getHistoricalData(self.market, Granularity.ONE_DAY.to_integer, websocket)
-            elif self.exchange == "binance":
+            elif self.exchange == Exchange.BINANCE.value:
                 api = BPublicAPI(api_url=self.getAPIURL())
                 df_data = api.getHistoricalData(self.market, Granularity.ONE_DAY, websocket)
-            elif self.exchange == "kucoin":
-=======
-                df_data = api.getHistoricalData(self.market, 86400, websocket)
-            elif self.exchange == Exchange.BINANCE.value:
-                api = BPublicAPI(api_url=self.getAPIURL())
-                df_data = api.getHistoricalData(self.market, "1d", websocket)
             elif self.exchange == Exchange.KUCOIN.value:
->>>>>>> d6f238cd
                 api = KPublicAPI(api_url=self.getAPIURL())
                 df_data = api.getHistoricalData(self.market, Granularity.ONE_DAY.to_medium)
             else:
@@ -657,19 +635,11 @@
         try:
             if self.exchange == Exchange.COINBASEPRO.value:
                 api = CBPublicAPI()
-<<<<<<< HEAD
                 df_data = api.getHistoricalData(self.market, Granularity.SIX_HOURS.to_integer, websocket)
-            elif self.exchange == "binance":
+            elif self.exchange == Exchange.BINANCE.value:
                 api = BPublicAPI(api_url=self.getAPIURL())
                 df_data = api.getHistoricalData(self.market, Granularity.SIX_HOURS, websocket)
-            elif self.exchange == "kucoin":
-=======
-                df_data = api.getHistoricalData(self.market, 21600, websocket)
-            elif self.exchange == Exchange.BINANCE.value:
-                api = BPublicAPI(api_url=self.getAPIURL())
-                df_data = api.getHistoricalData(self.market, "6h", websocket)
             elif self.exchange == Exchange.KUCOIN.value:
->>>>>>> d6f238cd
                 api = KPublicAPI(api_url=self.getAPIURL())
                 df_data = api.getHistoricalData(self.market, Granularity.SIX_HOURS.to_medium)
             else:
