import json
import math
import random
import re
from datetime import datetime, timedelta
from typing import Union

import pandas as pd
import urllib3
from urllib3.exceptions import ReadTimeoutError

from models.BotConfig import BotConfig
from models.Trading import TechnicalAnalysis
from models.config import binanceParseMarket, coinbaseProParseMarket, kucoinParseMarket
from models.exchange.Granularity import Granularity
from models.exchange.ExchangesEnum import Exchange
from models.exchange.binance import AuthAPI as BAuthAPI, PublicAPI as BPublicAPI
from models.exchange.coinbase_pro import AuthAPI as CBAuthAPI, PublicAPI as CBPublicAPI
from models.exchange.kucoin import AuthAPI as KAuthAPI, PublicAPI as KPublicAPI
from models.helper.TextBoxHelper import TextBox

# disable insecure ssl warning
urllib3.disable_warnings(urllib3.exceptions.InsecureRequestWarning)


#  pylint: disable=unsubscriptable-object
def truncate(f: Union[int, float], n: Union[int, float]) -> str:
    """
    Format a given number ``f`` with a given precision ``n``.
    """

    if not isinstance(f, int) and not isinstance(f, float):
        return "0.0"

    if not isinstance(n, int) and not isinstance(n, float):
        return "0.0"

    if (f < 0.0001) and n >= 5:
        return f"{f:.5f}"

    # `{n}` inside the actual format honors the precision
    return f"{math.floor(f * 10 ** n) / 10 ** n:.{n}f}"


class PyCryptoBot(BotConfig):
    def __init__(self, config_file: str = None, exchange: str = None):
        self.config_file = config_file or "config.json"
        self.exchange = exchange
        super(PyCryptoBot, self).__init__(
            filename=self.config_file, exchange=self.exchange
        )

    takerfee = 0.0

    extraCandlesFound = False

    trade_tracker = pd.DataFrame(
        columns=[
            "Datetime",
            "Market",
            "Action",
            "Price",
            "Base",
            "Quote",
            "Margin",
            "Profit",
            "Fee",
            "DF_High",
            "DF_Low",
        ]
    )

    def getConfig(self) -> dict:
        try:
            config = json.loads(open(self.config_file, "r").read())

            if self.exchange in config:
                if "config" in config[self.exchange]:
                    return config[self.exchange]["config"]
                else:
                    return {}
            else:
                return {}
        except IOError:
            return {}

    def _isCurrencyValid(self, currency):
        if (
            self.exchange == Exchange.COINBASEPRO.value
            or self.exchange == Exchange.BINANCE.value
            or self.exchange == Exchange.KUCOIN.value
        ):
            p = re.compile(r"^[1-9A-Z]{2,5}$")
            return p.match(currency)

        return False

    def _isMarketValid(self, market):
        if self.exchange == Exchange.COINBASEPRO.value or self.exchange == Exchange.KUCOIN.value:
            p = re.compile(r"^[1-9A-Z]{2,5}\-[1-9A-Z]{2,5}$")
            return p.match(market)
        elif self.exchange == Exchange.BINANCE.value:
            p = re.compile(r"^[A-Z0-9]{6,12}$")
            if p.match(market):
                return True
            p = re.compile(r"^[1-9A-Z]{2,5}\-[1-9A-Z]{2,5}$")
            if p.match(market):
                return True
            return False

        return False

    def getRecvWindow(self):
        return self.recv_window

    def getLogFile(self):
        return self.logfile

    def getTradesFile(self):
        return self.tradesfile

    def getExchange(self):
        return self.exchange

    def getChatClient(self):
        return self._chat_client

    def getAPIKey(self):
        return self.api_key

    def getAPISecret(self):
        return self.api_secret

    def getAPIPassphrase(self):
        return self.api_passphrase

    def getAPIURL(self):
        return self.api_url

    def getBaseCurrency(self):
        return self.base_currency

    def getQuoteCurrency(self):
        return self.quote_currency

    def getMarket(self):
        if self.exchange == Exchange.BINANCE.value:
            formatCheck = self.market.split("-") if self.market.find("-") != -1 else ""
            if not formatCheck == "":
                self.base_currency = formatCheck[0]
                self.quote_currency = formatCheck[1]
            self.market = self.base_currency + self.quote_currency

        # Logger.info(self.market)
        return self.market

    def getGranularity(self) -> Granularity:
        return self.granularity

    def getInterval(
        self, df: pd.DataFrame = pd.DataFrame(), iterations: int = 0
    ) -> pd.DataFrame:
        if len(df) == 0:
            return df

        if self.isSimulation() and iterations > 0:
            # with a simulation iterate through data
            return df.iloc[iterations - 1 : iterations]
        else:
            # most recent entry
            return df.tail(1)

    def printGranularity(self) -> str:
        if self.exchange == Exchange.KUCOIN.value:
            return self.granularity.to_medium
        if self.exchange == Exchange.BINANCE.value:
            return self.granularity.to_short
        if self.exchange == Exchange.COINBASEPRO.value:
            return str(self.granularity.to_integer)
        if self.exchange == Exchange.DUMMY.value:
            return str(self.granularity.to_integer)
        raise TypeError(f'Unknown exchange "{self.exchange}"')

    def getBuyPercent(self):
        try:
            return int(self.buypercent)
        except Exception:  # pylint: disable=broad-except
            return 100

    def getSellPercent(self):
        try:
            return int(self.sellpercent)
        except Exception:  # pylint: disable=broad-except
            return 100

    def getBuyMaxSize(self):
        try:
            return float(self.buymaxsize)
        except Exception:  # pylint: disable=broad-except
            return None

    def getBuyNearHighPcnt(self):
        try:
            return float(self.nobuynearhighpcnt)
        except Exception:  # pylint: disable=broad-except
            return None

    def getDateFromISO8601Str(self, date: str):
        # if date passed from datetime.now() remove milliseconds
        if date.find(".") != -1:
            dt = date.split(".")[0]
            date = dt

        date = date.replace("T", " ") if date.find("T") != -1 else date
        # add time in case only a date is passed in
        new_date_str = f"{date} 00:00:00" if len(date) == 10 else date

        return datetime.strptime(new_date_str, "%Y-%m-%d %H:%M:%S")

    def getHistoricalData(
        self, market, granularity: Granularity, websocket, iso8601start="", iso8601end=""
    ):
        if self.exchange == Exchange.BINANCE.value:
            api = BPublicAPI(api_url=self.getAPIURL())

            if iso8601start != "" and iso8601end != "":
                return api.getHistoricalData(
                    market,
                    granularity,
                    None,
                    iso8601start,
                    iso8601end,
                )
            else:
                return api.getHistoricalData(
                    market, granularity, websocket
                )
        elif self.exchange == Exchange.KUCOIN.value:  # returns data from coinbase if not specified
            api = KPublicAPI(api_url=self.getAPIURL())

            if iso8601start != "" and iso8601end == "":
                return api.getHistoricalData(
                    market, granularity.to_medium, iso8601start
                )
            elif iso8601start != "" and iso8601end != "":
                return api.getHistoricalData(
                    market, granularity.to_medium, iso8601start, iso8601end
                )
            else:
                return api.getHistoricalData(market, granularity.to_medium)
        else:  # returns data from coinbase if not specified
            api = CBPublicAPI()

            if iso8601start != "" and iso8601end == "":
                return api.getHistoricalData(
                    market,
                    granularity.to_integer,
                    None,
                    iso8601start,
                )
            elif iso8601start != "" and iso8601end != "":
                return api.getHistoricalData(
                    market,
                    granularity.to_integer,
                    None,
                    iso8601start,
                    iso8601end,
                )
            else:
                return api.getHistoricalData(
                    market, granularity.to_integer, websocket
                )

    def getSmartSwitchDataFrame(
        self,
        app,
        df: pd.DataFrame,
        market,
        granularity: Granularity,
        simstart: str = "",
        simend: str = "",
    ) -> pd.DataFrame:
        if self.isSimulation():
            result_df_cache = df

            simstart = self.getDateFromISO8601Str(simstart)
            simend = self.getDateFromISO8601Str(simend)

            try:
                df_first = None
                df_last = None

                # logger.debug("Row Count (" + str(granularity) + "): " + str(df.shape[0]))
                # if df already has data get first and last record date
                df_first = self.getDateFromISO8601Str(str(df.head(1).index.format()[0]))
                df_last = self.getDateFromISO8601Str(str(df.tail(1).index.format()[0]))

            except Exception:  # pylint: disable=broad-except
                # if df = None create a new data frame
                result_df_cache = pd.DataFrame()

            if df_first is None and df_last is None:
                text_box = TextBox(80, 26)

                if not app.isSimulation() or (
                    app.isSimulation() and not app.simResultOnly()
                ):
                    text_box.singleLine()
                    if self.smart_switch:
                        text_box.center(
                            f"*** Getting smartswitch ({granularity.to_short}) market data ***"
                        )
                    else:
                        text_box.center(
                            f"*** Getting ({granularity.to_short}) market data ***"
                        )

                df_first = simend
                df_first -= timedelta(minutes=((granularity.to_integer / 60) * 200))
                df1 = self.getHistoricalData(
                    market,
                    granularity,
                    None,
                    str(df_first.isoformat()),
                    str(simend.isoformat()),
                )

                result_df_cache = df1
                originalSimStart = self.getDateFromISO8601Str(str(simstart))
                addingExtraCandles = False
                while df_first.isoformat(timespec="milliseconds") > simstart.isoformat(
                    timespec="milliseconds"
                ) or df_first.isoformat(
                    timespec="milliseconds"
                ) > originalSimStart.isoformat(
                    timespec="milliseconds"
                ):

                    end_date = df_first
                    df_first -= timedelta(minutes=(300 * (granularity.to_integer / 60)))

                    if df_first.isoformat(timespec="milliseconds") < simstart.isoformat(
                        timespec="milliseconds"
                    ):
                        df_first = self.getDateFromISO8601Str(str(simstart))

                    df2 = self.getHistoricalData(
                        market,
                        granularity,
                        None,
                        str(df_first.isoformat()),
                        str(end_date.isoformat()),
                    )

                    # check to see if there are an extra 300 candles available to be used, if not just use the original starting point
                    if addingExtraCandles == True and len(df2) <= 0:
                        self.extraCandlesFound = False
                        simstart = originalSimStart
                    else:
                        result_df_cache = pd.concat(
                            [df2.copy(), df1.copy()]
                        ).drop_duplicates()
                        df1 = result_df_cache

                    # create df with 300 candles before the required startdate to match live
                    if df_first.isoformat(
                        timespec="milliseconds"
                    ) == simstart.isoformat(timespec="milliseconds"):
                        if addingExtraCandles == False:
                            simstart -= timedelta(minutes=(300 * (granularity.to_integer / 60)))
                        addingExtraCandles = True
                        self.extraCandlesFound = True

                if not app.isSimulation() or (
                    app.isSimulation() and not app.simResultOnly()
                ):
                    text_box.doubleLine()

            if len(result_df_cache) > 0 and "morning_star" not in result_df_cache:
                result_df_cache.sort_values(by=["date"], ascending=True, inplace=True)

            if self.smart_switch == False:
                if self.extraCandlesFound == False:
                    text_box = TextBox(80, 26)
                    text_box.singleLine()
                    text_box.center(
                        f"{str(self.exchange)} is not returning data for the requested start date."
                    )
                    text_box.center(
                        f"Switching to earliest start date: {str(result_df_cache.head(1).index.format()[0])}"
                    )
                    text_box.singleLine()
                    self.simstartdate = str(result_df_cache.head(1).index.format()[0])

            return result_df_cache.copy()

    def getSmartSwitchHistoricalDataChained(
        self,
        _app,
        start: str = "",
        end: str = "",
    ) -> pd.DataFrame:
        market = _app.getMarket()
        granularity = _app.getGranularity()

        if self.isSimulation():
            self.ema1226_15m_cache = self.getSmartSwitchDataFrame(
                _app, self.ema1226_15m_cache, market, Granularity.FIFTEEN_MINUTES, start, end
            )
            self.ema1226_1h_cache = self.getSmartSwitchDataFrame(
                _app, self.ema1226_1h_cache, market, Granularity.ONE_HOUR, start, end
            )
            self.ema1226_6h_cache = self.getSmartSwitchDataFrame(
                _app, self.ema1226_6h_cache, market, Granularity.SIX_HOURS, start, end
            )

            if len(self.ema1226_15m_cache) == 0:
                raise Exception(
                    f"No data return for selected date range {start} - {end}"
                )

            if not self.extraCandlesFound:
                if granularity == Granularity.FIFTEEN_MINUTES:
                    if (
                        self.getDateFromISO8601Str(
                            str(self.ema1226_15m_cache.index.format()[0])
                        ).isoformat()
                        != self.getDateFromISO8601Str(start).isoformat()
                    ):
                        text_box = TextBox(80, 26)
                        text_box.singleLine()
                        text_box.center(
                            f"{str(self.exchange)}is not returning data for the requested start date."
                        )
                        text_box.center(
                            f"Switching to earliest start date: {str(self.ema1226_15m_cache.head(1).index.format()[0])}"
                        )
                        text_box.singleLine()
                        self.simstartdate = str(
                            self.ema1226_15m_cache.head(1).index.format()[0]
                        )
                else:
                    if (
                        self.getDateFromISO8601Str(
                            str(self.ema1226_1h_cache.index.format()[0])
                        ).isoformat()
                        != self.getDateFromISO8601Str(start).isoformat()
                    ):
                        text_box = TextBox(80, 26)
                        text_box.singleLine()
                        text_box.center(
                            f"{str(self.exchange)} is not returning data for the requested start date."
                        )
                        text_box.center(
                            f"Switching to earliest start date: {str(self.ema1226_1h_cache.head(1).index.format()[0])}"
                        )
                        text_box.singleLine()
                        self.simstartdate = str(
                            self.ema1226_1h_cache.head(1).index.format()[0]
                        )

            if granularity == Granularity.FIFTEEN_MINUTES:
                return self.ema1226_15m_cache
            else:
                return self.ema1226_1h_cache

    def getHistoricalDataChained(
        self, market, granularity: Granularity, max_interations: int = 1
    ) -> pd.DataFrame:
        df1 = self.getHistoricalData(market, granularity, None)

        if max_interations == 1:
            return df1

        def getPreviousDateRange(df: pd.DataFrame = None) -> tuple:
            end_date = df["date"].min() - timedelta(seconds=(granularity.to_integer / 60))
            new_start = df["date"].min() - timedelta(hours=300)
            return (str(new_start).replace(" ", "T"), str(end_date).replace(" ", "T"))

        iterations = 0
        result_df = pd.DataFrame()
        while iterations < (max_interations - 1):
            start_date, end_date = getPreviousDateRange(df1)
            df2 = self.getHistoricalData(
                market, granularity, None, start_date, end_date
            )
            result_df = pd.concat([df2, df1]).drop_duplicates()
            df1 = result_df
            iterations = iterations + 1

        if "date" in result_df:
            result_df.sort_values(by=["date"], ascending=True, inplace=True)

        return result_df

    def getSmartSwitch(self):
        return self.smart_switch

    def is1hEMA1226Bull(self, iso8601end: str = "", websocket=None):
        try:
            if self.isSimulation() and isinstance(self.ema1226_1h_cache, pd.DataFrame):
                df_data = self.ema1226_1h_cache.loc[
                    self.ema1226_1h_cache["date"] <= iso8601end
                ].copy()
            elif self.exchange == Exchange.COINBASEPRO.value:
                api = CBPublicAPI()
                df_data = api.getHistoricalData(self.market, Granularity.ONE_HOUR.to_integer, websocket)
                self.ema1226_1h_cache = df_data
            elif self.exchange == Exchange.BINANCE.value:
                api = BPublicAPI(api_url=self.getAPIURL())
                df_data = api.getHistoricalData(self.market, Granularity.ONE_HOUR, websocket)
                self.ema1226_1h_cache = df_data
            elif self.exchange == Exchange.KUCOIN.value:
                api = KPublicAPI(api_url=self.getAPIURL())
                df_data = api.getHistoricalData(self.market, Granularity.ONE_HOUR.to_medium)
                self.ema1226_1h_cache = df_data
            else:
                return False

            ta = TechnicalAnalysis(df_data)

            if "ema12" not in df_data:
                ta.addEMA(12)

            if "ema26" not in df_data:
                ta.addEMA(26)

            df_last = ta.getDataFrame().copy().iloc[-1, :]
            df_last["bull"] = df_last["ema12"] > df_last["ema26"]

            return bool(df_last["bull"])
        except Exception:
            return False

    def is1hSMA50200Bull(self, iso8601end: str = "", websocket=None):
        try:
            if self.isSimulation() and isinstance(self.sma50200_1h_cache, pd.DataFrame):
                df_data = self.sma50200_1h_cache.loc[
                    self.sma50200_1h_cache["date"] <= iso8601end
                ].copy()
            elif self.exchange == Exchange.COINBASEPRO.value:
                api = CBPublicAPI()
                df_data = api.getHistoricalData(self.market, Granularity.ONE_HOUR.to_integer, websocket)
                self.sma50200_1h_cache = df_data
            elif self.exchange == Exchange.BINANCE.value:
                api = BPublicAPI(api_url=self.getAPIURL())
                df_data = api.getHistoricalData(self.market, Granularity.ONE_HOUR, websocket)
                self.sma50200_1h_cache = df_data
            elif self.exchange == Exchange.KUCOIN.value:
                api = KPublicAPI(api_url=self.getAPIURL())
                df_data = api.getHistoricalData(self.market, Granularity.ONE_HOUR.to_medium)
                self.sma50200_1h_cache = df_data
            else:
                return False

            ta = TechnicalAnalysis(df_data)

            if "sma50" not in df_data:
                ta.addSMA(50)

            if "sma200" not in df_data:
                ta.addSMA(200)

            df_last = ta.getDataFrame().copy().iloc[-1, :]
            df_last["bull"] = df_last["sma50"] > df_last["sma200"]

            return bool(df_last["bull"])
        except Exception:
            return False

    def isCryptoRecession(self, websocket=None):
        try:
            if self.exchange == Exchange.COINBASEPRO.value:
                api = CBPublicAPI()
                df_data = api.getHistoricalData(self.market, Granularity.ONE_DAY.to_integer, websocket)
            elif self.exchange == Exchange.BINANCE.value:
                api = BPublicAPI(api_url=self.getAPIURL())
                df_data = api.getHistoricalData(self.market, Granularity.ONE_DAY, websocket)
            elif self.exchange == Exchange.KUCOIN.value:
                api = KPublicAPI(api_url=self.getAPIURL())
                df_data = api.getHistoricalData(self.market, Granularity.ONE_DAY.to_medium)
            else:
                return False  # if there is an API issue, default to False to avoid hard sells

            if len(df_data) <= 200:
                return False  # if there is insufficient data, default to False to avoid hard sells

            ta = TechnicalAnalysis(df_data)
            ta.addSMA(50)
            ta.addSMA(200)
            df_last = ta.getDataFrame().copy().iloc[-1, :]
            df_last["crypto_recession"] = df_last["sma50"] < df_last["sma200"]

            return bool(df_last["crypto_recession"])
        except Exception:
            return False

    def is6hEMA1226Bull(self, iso8601end: str = "", websocket=None):
        try:
            if self.isSimulation() and isinstance(self.ema1226_6h_cache, pd.DataFrame):
                df_data = self.ema1226_6h_cache[
                    (self.ema1226_6h_cache["date"] <= iso8601end)
                ].copy()
            elif self.exchange == Exchange.COINBASEPRO.value:
                api = CBPublicAPI()
                df_data = api.getHistoricalData(self.market, Granularity.SIX_HOURS.to_integer, websocket)
                self.ema1226_6h_cache = df_data
            elif self.exchange == Exchange.BINANCE.value:
                api = BPublicAPI(api_url=self.getAPIURL())
                df_data = api.getHistoricalData(self.market, Granularity.SIX_HOURS, websocket)
                self.ema1226_6h_cache = df_data
            elif self.exchange == Exchange.KUCOIN.value:
                api = KPublicAPI(api_url=self.getAPIURL())
                df_data = api.getHistoricalData(self.market, Granularity.SIX_HOURS.to_medium)
                self.ema1226_6h_cache = df_data
            else:
                return False

            ta = TechnicalAnalysis(df_data)

            if "ema12" not in df_data:
                ta.addEMA(12)

            if "ema26" not in df_data:
                ta.addEMA(26)

            df_last = ta.getDataFrame().copy().iloc[-1, :]
            df_last["bull"] = df_last["ema12"] > df_last["ema26"]

            return bool(df_last["bull"])
        except Exception:
            return False

    def is6hSMA50200Bull(self, websocket):
        try:
            if self.exchange == Exchange.COINBASEPRO.value:
                api = CBPublicAPI()
                df_data = api.getHistoricalData(self.market, Granularity.SIX_HOURS.to_integer, websocket)
            elif self.exchange == Exchange.BINANCE.value:
                api = BPublicAPI(api_url=self.getAPIURL())
                df_data = api.getHistoricalData(self.market, Granularity.SIX_HOURS, websocket)
            elif self.exchange == Exchange.KUCOIN.value:
                api = KPublicAPI(api_url=self.getAPIURL())
                df_data = api.getHistoricalData(self.market, Granularity.SIX_HOURS.to_medium)
            else:
                return False

            ta = TechnicalAnalysis(df_data)
            ta.addSMA(50)
            ta.addSMA(200)
            df_last = ta.getDataFrame().copy().iloc[-1, :]
            df_last["bull"] = df_last["sma50"] > df_last["sma200"]
            return bool(df_last["bull"])
        except Exception:
            return False

    def getTicker(self, market, websocket):
        if self.exchange == Exchange.BINANCE.value:
            api = BPublicAPI(api_url=self.getAPIURL())
            return api.getTicker(market, websocket)

        elif self.exchange == Exchange.KUCOIN.value:
            api = KPublicAPI(api_url=self.getAPIURL())
            return api.getTicker(market)
        else:  # returns data from coinbase if not specified
            api = CBPublicAPI()
            return api.getTicker(market, websocket)

    def getTime(self):
        if self.exchange == Exchange.COINBASEPRO.value:
            return CBPublicAPI().getTime()
        elif self.exchange == Exchange.KUCOIN.value:
            return KPublicAPI(api_url=self.getAPIURL()).getTime()
        elif self.exchange == Exchange.BINANCE.value:
            try:
                return BPublicAPI().getTime()
            except ReadTimeoutError:
                return ""
        else:
            return ""

    def isLive(self) -> bool:
        return self.is_live == 1

    def isVerbose(self) -> bool:
        return self.is_verbose == 1

    def shouldSaveGraphs(self) -> bool:
        return self.save_graphs == 1

    def isSimulation(self) -> bool:
        return self.is_sim == 1

    def simuluationSpeed(self):
        return self.sim_speed

    def sellUpperPcnt(self):
        return self.sell_upper_pcnt

    def sellLowerPcnt(self):
        return self.sell_lower_pcnt

    def noSellMinPercent(self):
        return self.nosellminpcnt

    def noSellMaxPercent(self):
        return self.nosellmaxpcnt

    def trailingStopLoss(self):
        return self.trailing_stop_loss

    def noBuyNearHighPcnt(self) -> float:
        return self.nobuynearhighpcnt

    def trailingStopLossTrigger(self):
        return self.trailing_stop_loss_trigger

    def allowSellAtLoss(self) -> bool:
        return self.sell_at_loss == 1

    def simResultOnly(self) -> bool:
        return self.simresultonly

    def showConfigBuilder(self) -> bool:
        return self.configbuilder

    def sellAtResistance(self) -> bool:
        return self.sellatresistance

    def autoRestart(self) -> bool:
        return self.autorestart

    def getStats(self) -> bool:
        return self.stats

    def getLastAction(self):
        return self.last_action

    def disableBullOnly(self) -> bool:
        return self.disablebullonly

    def disableBuyNearHigh(self) -> bool:
        return self.disablebuynearhigh

    def disableBuyMACD(self) -> bool:
        return self.disablebuymacd

    def disableBuyEMA(self) -> bool:
        return self.disablebuyema

    def disableBuyOBV(self) -> bool:
        return self.disablebuyobv

    def disableBuyElderRay(self) -> bool:
        return self.disablebuyelderray

    def disableFailsafeFibonacciLow(self) -> bool:
        return self.disablefailsafefibonaccilow

    def disableFailsafeLowerPcnt(self) -> bool:
        return self.disablefailsafelowerpcnt

    def disableProfitbankUpperPcnt(self) -> bool:
        return self.disableprofitbankupperpcnt

    def disableProfitbankReversal(self) -> bool:
        return self.disableprofitbankreversal

    def disableLog(self) -> bool:
        return self.disablelog

    def disableTracker(self) -> bool:
        return self.disabletracker

    def enableInsufficientFundsLogging(self) -> bool:
        return self.enableinsufficientfundslogging

    def enableTelegramBotControl(self) -> bool:
        return self.enabletelegrambotcontrol

    def enableML(self) -> bool:
        return self.enableml

    def enableWebsocket(self) -> bool:
        return self.websocket

<<<<<<< HEAD
    def setGranularity(self, granularity: Granularity):
        self.granularity = granularity
=======
    def enabledLogBuySellInJson(self) -> bool:
        return self.logbuysellinjson

    def setGranularity(self, granularity: int):
        if granularity in [60, 300, 900, 3600, 21600, 86400]:
            self.granularity = granularity
>>>>>>> 6da2c93a

    def compare(self, val1, val2, label="", precision=2):
        if val1 > val2:
            if label == "":
                return f"{truncate(val1, precision)} > {truncate(val2, precision)}"
            else:
                return f"{label}: {truncate(val1, precision)} > {truncate(val2, precision)}"
        if val1 < val2:
            if label == "":
                return f"{truncate(val1, precision)} < {truncate(val2, precision)}"
            else:
                return f"{label}: {truncate(val1, precision)} < {truncate(val2, precision)}"
        else:
            if label == "":
                return f"{truncate(val1, precision)} = {truncate(val2, precision)}"
            else:
                return f"{label}: {truncate(val1, precision)} = {truncate(val2, precision)}"

    def getLastBuy(self) -> dict:
        """Retrieves the last exchange buy order and returns a dictionary"""

        try:
            if self.exchange == Exchange.COINBASEPRO.value:
                api = CBAuthAPI(
                    self.getAPIKey(),
                    self.getAPISecret(),
                    self.getAPIPassphrase(),
                    self.getAPIURL(),
                )
                orders = api.getOrders(self.getMarket(), "", "done")

                if len(orders) == 0:
                    return None

                last_order = orders.tail(1)
                if last_order["action"].values[0] != "buy":
                    return None

                return {
                    "side": "buy",
                    "market": self.getMarket(),
                    "size": float(last_order["size"]),
                    "filled": float(last_order["filled"]),
                    "price": float(last_order["price"]),
                    "fee": float(last_order["fees"]),
                    "date": str(
                        pd.DatetimeIndex(
                            pd.to_datetime(last_order["created_at"]).dt.strftime(
                                "%Y-%m-%dT%H:%M:%S.%Z"
                            )
                        )[0]
                    ),
                }
            elif self.exchange == Exchange.KUCOIN.value:
                api = KAuthAPI(
                    self.getAPIKey(),
                    self.getAPISecret(),
                    self.getAPIPassphrase(),
                    self.getAPIURL(),
                )
                orders = api.getOrders(self.getMarket(), "", "done")

                if len(orders) == 0:
                    return None

                last_order = orders.tail(1)
                if last_order["action"].values[0] != "buy":
                    return None

                return {
                    "side": "buy",
                    "market": self.getMarket(),
                    "size": float(last_order["size"]),
                    "filled": float(last_order["filled"]),
                    "price": float(last_order["price"]),
                    "fee": float(last_order["fees"]),
                    "date": str(
                        pd.DatetimeIndex(
                            pd.to_datetime(last_order["created_at"]).dt.strftime(
                                "%Y-%m-%dT%H:%M:%S.%Z"
                            )
                        )[0]
                    ),
                }
            elif self.exchange == Exchange.BINANCE.value:
                api = BAuthAPI(
                    self.getAPIKey(),
                    self.getAPISecret(),
                    self.getAPIURL(),
                    recv_window=self.recv_window,
                )
                orders = api.getOrders(self.getMarket())

                if len(orders) == 0:
                    return None

                last_order = orders.tail(1)
                if last_order["action"].values[0] != "buy":
                    return None

                return {
                    "side": "buy",
                    "market": self.getMarket(),
                    "size": float(last_order["size"]),
                    "filled": float(last_order["filled"]),
                    "price": float(last_order["price"]),
                    "fees": float(last_order["size"] * 0.001),
                    "date": str(
                        pd.DatetimeIndex(
                            pd.to_datetime(last_order["created_at"]).dt.strftime(
                                "%Y-%m-%dT%H:%M:%S.%Z"
                            )
                        )[0]
                    ),
                }
            else:
                return None
        except Exception:
            return None

    def getTakerFee(self):
        if self.isSimulation() is True and self.exchange == Exchange.COINBASEPRO.value:
            return 0.005  # default lowest fee tier
        elif self.isSimulation() is True and self.exchange == Exchange.BINANCE.value:
            return 0.001  # default lowest fee tier
        elif self.isSimulation() is True and self.exchange == Exchange.KUCOIN.value:
            return 0.0015  # default lowest fee tier
        elif self.takerfee > 0.0:
            return self.takerfee
        elif self.exchange == Exchange.COINBASEPRO.value:
            api = CBAuthAPI(
                self.getAPIKey(),
                self.getAPISecret(),
                self.getAPIPassphrase(),
                self.getAPIURL(),
            )
            self.takerfee = api.getTakerFee()
            return self.takerfee
        elif self.exchange == Exchange.BINANCE.value:
            api = BAuthAPI(
                self.getAPIKey(),
                self.getAPISecret(),
                self.getAPIURL(),
                recv_window=self.recv_window,
            )
            self.takerfee = api.getTakerFee()
            return self.takerfee
        elif self.exchange == Exchange.KUCOIN.value:
            api = KAuthAPI(
                self.getAPIKey(),
                self.getAPISecret(),
                self.getAPIPassphrase(),
                self.getAPIURL(),
            )
            self.takerfee = api.getTakerFee()
            return self.takerfee
        else:
            return 0.005

    def getMakerFee(self):
        if self.exchange == Exchange.COINBASEPRO.value:
            api = CBAuthAPI(
                self.getAPIKey(),
                self.getAPISecret(),
                self.getAPIPassphrase(),
                self.getAPIURL(),
            )
            return api.getMakerFee()
        elif self.exchange == Exchange.BINANCE.value:
            api = BAuthAPI(
                self.getAPIKey(),
                self.getAPISecret(),
                self.getAPIURL(),
                recv_window=self.recv_window,
            )
            return api.getMakerFee()
        elif self.exchange == Exchange.KUCOIN.value:
            api = KAuthAPI(
                self.getAPIKey(),
                self.getAPISecret(),
                self.getAPIPassphrase(),
                self.getAPIURL(),
            )
            return api.getMakerFee()
        else:
            return 0.005

    def marketBuy(self, market, quote_currency, buy_percent=100):
        if self.is_live == 1:
            if isinstance(buy_percent, int):
                if buy_percent > 0 and buy_percent < 100:
                    quote_currency = (buy_percent / 100) * quote_currency

            if self.exchange == Exchange.COINBASEPRO.value:
                api = CBAuthAPI(
                    self.getAPIKey(),
                    self.getAPISecret(),
                    self.getAPIPassphrase(),
                    self.getAPIURL(),
                )
                return api.marketBuy(market, float(truncate(quote_currency, 2)))
            elif self.exchange == Exchange.KUCOIN.value:
                api = KAuthAPI(
                    self.getAPIKey(),
                    self.getAPISecret(),
                    self.getAPIPassphrase(),
                    self.getAPIURL(),
                )
                return api.marketBuy(market, float(truncate(quote_currency, 2)))
            elif self.exchange == Exchange.BINANCE.value:
                api = BAuthAPI(
                    self.getAPIKey(),
                    self.getAPISecret(),
                    self.getAPIURL(),
                    recv_window=self.recv_window,
                )
                return api.marketBuy(market, quote_currency)
            else:
                return None

    def marketSell(self, market, base_currency, sell_percent=100):
        if self.is_live == 1:
            if isinstance(sell_percent, int):
                if sell_percent > 0 and sell_percent < 100:
                    base_currency = (sell_percent / 100) * base_currency
                if self.exchange == Exchange.COINBASEPRO.value:
                    api = CBAuthAPI(
                        self.getAPIKey(),
                        self.getAPISecret(),
                        self.getAPIPassphrase(),
                        self.getAPIURL(),
                    )
                    return api.marketSell(market, base_currency)
                elif self.exchange == Exchange.BINANCE.value:
                    api = BAuthAPI(
                        self.getAPIKey(),
                        self.getAPISecret(),
                        self.getAPIURL(),
                        recv_window=self.recv_window,
                    )
                    return api.marketSell(market, base_currency)
                elif self.exchange == Exchange.KUCOIN.value:
                    api = KAuthAPI(
                        self.getAPIKey(),
                        self.getAPISecret(),
                        self.getAPIPassphrase(),
                        self.getAPIURL(),
                    )
                    return api.marketSell(market, base_currency)
            else:
                return None

    def setMarket(self, market):
        if self.exchange == Exchange.BINANCE.value:
            self.market, self.base_currency, self.quote_currency = binanceParseMarket(
                market
            )

        elif self.exchange == Exchange.COINBASEPRO.value:
            (
                self.market,
                self.base_currency,
                self.quote_currency,
            ) = coinbaseProParseMarket(market)

        elif self.exchange == Exchange.KUCOIN.value:
            (self.market, self.base_currency, self.quote_currency) = kucoinParseMarket(
                market
            )

        return (self.market, self.base_currency, self.quote_currency)

    def setLive(self, flag):
        if isinstance(flag, int) and flag in [0, 1]:
            self.is_live = flag

    def setNoSellAtLoss(self, flag):
        if isinstance(flag, int) and flag in [0, 1]:
            self.sell_at_loss = flag

    def startApp(self, app, account, last_action="", banner=True):
        if (
            banner
            and not app.isSimulation()
            or (app.isSimulation() and not app.simResultOnly())
        ):
            self._generate_banner()

        self.appStarted = True
        # run the first job immediately after starting
        if self.isSimulation():
            if self.simuluationSpeed() in ["fast-sample", "slow-sample"]:
                tradingData = pd.DataFrame()

                attempts = 0

                if self.simstartdate is not None and self.simenddate is not None:

                    startDate = self.getDateFromISO8601Str(self.simstartdate)

                    if self.simenddate == "now":
                        endDate = self.getDateFromISO8601Str(str(datetime.now()))
                    else:
                        endDate = self.getDateFromISO8601Str(self.simenddate)

                elif self.simstartdate is not None and self.simenddate is None:
                    # date = self.simstartdate.split('-')
                    startDate = self.getDateFromISO8601Str(self.simstartdate)
                    endDate = startDate + timedelta(
                        minutes=(self.getGranularity().to_integer / 60) * 300
                    )

                elif self.simenddate is not None and self.simstartdate is None:
                    if self.simenddate == "now":
                        endDate = self.getDateFromISO8601Str(str(datetime.now()))
                    else:
                        endDate = self.getDateFromISO8601Str(self.simenddate)

                    startDate = endDate - timedelta(
                        minutes=(self.getGranularity().to_integer / 60) * 300
                    )

                else:
                    endDate = self.getDateFromISO8601Str(
                        str(pd.Series(datetime.now()).dt.round(freq="H")[0])
                    )
                    if self.getExchange() == Exchange.COINBASEPRO.value:
                        endDate -= timedelta(
                            hours=random.randint(0, 8760 * 3)
                        )  # 3 years in hours
                    else:
                        endDate -= timedelta(hours=random.randint(0, 8760 * 1))

                    startDate = self.getDateFromISO8601Str(str(endDate))
                    startDate -= timedelta(minutes=(self.getGranularity().to_integer / 60) * 300)

                while len(tradingData) < 300 and attempts < 10:
                    if endDate.isoformat() > datetime.now().isoformat():
                        endDate = datetime.now()
                    if self.smart_switch == 1:
                        tradingData = self.getSmartSwitchHistoricalDataChained(
                            self.market,
                            self.getGranularity(),
                            str(startDate),
                            str(endDate),
                        )

                    else:
                        tradingData = self.getSmartSwitchDataFrame(
                            app,
                            tradingData,
                            self.market,
                            self.getGranularity(),
                            startDate.isoformat(),
                            endDate.isoformat(),
                        )

                    attempts += 1

                if self.extraCandlesFound:
                    self.simstartdate = str(startDate)
                    self.simenddate = str(endDate)

                self.extraCandlesFound = True

                if len(tradingData) < 300:
                    raise Exception(
                        "Unable to retrieve 300 random sets of data between "
                        + str(startDate)
                        + " and "
                        + str(endDate)
                        + " in 10 attempts."
                    )

                if banner:
                    text_box = TextBox(80, 26)
                    startDate = str(startDate.isoformat())
                    endDate = str(endDate.isoformat())
                    text_box.line("Sampling start", str(startDate))
                    text_box.line("Sampling end", str(endDate))
                    if self.simstartdate != None and len(tradingData) < 300:
                        text_box.center("WARNING: Using less than 300 intervals")
                        text_box.line("Interval size", str(len(tradingData)))
                    text_box.doubleLine()

            else:
                tradingData = pd.DataFrame()

                startDate = self.getDateFromISO8601Str(str(datetime.now()))
                startDate -= timedelta(minutes=(self.getGranularity().to_integer / 60) * 2)
                endDate = startDate
                startDate = pd.Series(startDate).dt.round(freq="H")[0]
                endDate = pd.Series(endDate).dt.round(freq="H")[0]
                startDate -= timedelta(minutes=(self.getGranularity().to_integer / 60) * 300)

                if endDate.isoformat() > datetime.now().isoformat():
                    endDate = datetime.now()

                tradingData = self.getSmartSwitchDataFrame(
                    app,
                    tradingData,
                    self.getMarket(),
                    self.getGranularity(),
                    self.getDateFromISO8601Str(str(startDate)).isoformat(),
                    endDate.isoformat(),
                )
                if self.extraCandlesFound:
                    self.simstartdate = str(pd.Series(startDate).dt.round(freq="H")[0])
                    self.simenddate = str(pd.Series(endDate).dt.round(freq="H")[0])

                self.extraCandlesFound = True

            return tradingData

    def notifyTelegram(self, msg: str) -> None:
        """
        Send a given message to preconfigured Telegram. If the telegram isn't enabled, e.g. via `--disabletelegram`,
        this method does nothing and returns immediately.
        """

        if self.disabletelegram or not self.telegram:
            return

        assert self._chat_client is not None

        self._chat_client.send(msg)

    def _generate_banner(self) -> None:
        text_box = TextBox(80, 26)
        text_box.singleLine()
        text_box.center("Python Crypto Bot")
        text_box.singleLine()
        text_box.line("Release", self.getVersionFromREADME())
        text_box.singleLine()

        if self.isVerbose():
            text_box.line("Market", self.getMarket())
            text_box.line("Granularity", str(self.getGranularity()) + " seconds")
            text_box.singleLine()

        if self.isLive():
            text_box.line("Bot Mode", "LIVE - live trades using your funds!")
        else:
            text_box.line("Bot Mode", "TEST - test trades using dummy funds :)")

        text_box.line("Bot Started", str(datetime.now()))
        text_box.line("Exchange", str(self.exchange))
        text_box.doubleLine()

        if self.sellUpperPcnt() != None:
            text_box.line(
                "Sell Upper", str(self.sellUpperPcnt()) + "%  --sellupperpcnt  <pcnt>"
            )

        if self.sellLowerPcnt() != None:
            text_box.line(
                "Sell Lower", str(self.sellLowerPcnt()) + "%  --selllowerpcnt  <pcnt>"
            )

        if self.noSellMaxPercent() != None:
            text_box.line(
                "No Sell Max",
                str(self.noSellMaxPercent()) + "%  --nosellmaxpcnt  <pcnt>",
            )

        if self.noSellMinPercent() != None:
            text_box.line(
                "No Sell Min",
                str(self.noSellMinPercent()) + "%  --nosellminpcnt  <pcnt>",
            )

        if self.trailingStopLoss() != None:
            text_box.line(
                "Trailing Stop Loss",
                str(self.trailingStopLoss()) + "%  --trailingstoploss  <pcnt>",
            )

        if self.trailingStopLossTrigger() != None:
            text_box.line(
                "Trailing Stop Loss Trg",
                str(self.trailingStopLossTrigger()) + "%  --trailingstoplosstrigger",
            )

        text_box.line("Sell At Loss", str(self.allowSellAtLoss()) + "  --sellatloss ")
        text_box.line(
            "Sell At Resistance", str(self.sellAtResistance()) + "  --sellatresistance"
        )
        text_box.line(
            "Trade Bull Only", str(not self.disableBullOnly()) + "  --disablebullonly"
        )
        text_box.line(
            "Allow Buy Near High",
            str(not self.disableBuyNearHigh()) + "  --disablebuynearhigh",
        )
        if self.disableBuyNearHigh():
            text_box.line(
                "No Buy Near High Pcnt",
                str(self.noBuyNearHighPcnt()) + "%  --nobuynearhighpcnt <pcnt>",
            )
        text_box.line(
            "Use Buy MACD", str(not self.disableBuyMACD()) + "  --disablebuymacd"
        )
        text_box.line(
            "Use Buy EMA", str(not self.disableBuyEMA()) + "  --disablebuyema"
        )
        text_box.line(
            "Use Buy OBV", str(not self.disableBuyOBV()) + "  --disablebuyobv"
        )
        text_box.line(
            "Use Buy Elder-Ray",
            str(not self.disableBuyElderRay()) + "  --disablebuyelderray",
        )
        text_box.line(
            "Sell Fibonacci Low",
            str(not self.disableFailsafeFibonacciLow())
            + "  --disablefailsafefibonaccilow",
        )

        if self.sellLowerPcnt() != None:
            text_box.line(
                "Sell Lower Pcnt",
                str(not self.disableFailsafeLowerPcnt())
                + "  --disablefailsafelowerpcnt",
            )

        if self.sellUpperPcnt() != None:
            text_box.line(
                "Sell Upper Pcnt",
                str(not self.disableFailsafeLowerPcnt())
                + "  --disableprofitbankupperpcnt",
            )

        text_box.line(
            "Candlestick Reversal",
            str(not self.disableProfitbankReversal()) + "  --disableprofitbankreversal",
        )
        text_box.line("Telegram", str(not self.disabletelegram) + "  --disabletelegram")
        text_box.line("Log", str(not self.disableLog()) + "  --disablelog")
        text_box.line("Tracker", str(not self.disableTracker()) + "  --disabletracker")
        text_box.line("Auto restart Bot", str(self.autoRestart()) + "  --autorestart")
        text_box.line("Web Socket", str(self.websocket) + "  --websocket")
        text_box.line(
            "Insufficient Funds Logging",
            str(self.enableinsufficientfundslogging)
            + "  --enableinsufficientfundslogging",
        )
        text_box.line(
            "Log Buy and Sell orders in JSON",
            str(self.logbuysellinjson) + "  --logbuysellinjson"
        )

        if self.getBuyMaxSize():
            text_box.line(
                "Max Buy Size", str(self.getBuyMaxSize()) + "  --buymaxsize <size>"
            )

        if self.disablebuyema and self.disablebuymacd:
            text_box.center(
                "WARNING : EMA and MACD indicators disabled, no buy events will happen"
            )

        text_box.doubleLine()<|MERGE_RESOLUTION|>--- conflicted
+++ resolved
@@ -784,17 +784,11 @@
     def enableWebsocket(self) -> bool:
         return self.websocket
 
-<<<<<<< HEAD
+    def enabledLogBuySellInJson(self) -> bool:
+        return self.logbuysellinjson
+
     def setGranularity(self, granularity: Granularity):
         self.granularity = granularity
-=======
-    def enabledLogBuySellInJson(self) -> bool:
-        return self.logbuysellinjson
-
-    def setGranularity(self, granularity: int):
-        if granularity in [60, 300, 900, 3600, 21600, 86400]:
-            self.granularity = granularity
->>>>>>> 6da2c93a
 
     def compare(self, val1, val2, label="", precision=2):
         if val1 > val2:
