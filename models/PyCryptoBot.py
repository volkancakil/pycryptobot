import json
import math
import random
import re
from datetime import datetime, timedelta
from typing import Union

import pandas as pd
import urllib3
from urllib3.exceptions import ReadTimeoutError

from models.BotConfig import BotConfig
from models.Trading import TechnicalAnalysis
from models.config import binanceParseMarket, coinbaseProParseMarket, kucoinParseMarket
from models.exchange.Granularity import Granularity
from models.exchange.ExchangesEnum import Exchange
from models.exchange.binance import AuthAPI as BAuthAPI, PublicAPI as BPublicAPI
from models.exchange.coinbase_pro import AuthAPI as CBAuthAPI, PublicAPI as CBPublicAPI
from models.exchange.kucoin import AuthAPI as KAuthAPI, PublicAPI as KPublicAPI
from models.helper.TextBoxHelper import TextBox

# disable insecure ssl warning
urllib3.disable_warnings(urllib3.exceptions.InsecureRequestWarning)


#  pylint: disable=unsubscriptable-object
def truncate(f: Union[int, float], n: Union[int, float]) -> str:
    """
    Format a given number ``f`` with a given precision ``n``.
    """

    if not isinstance(f, int) and not isinstance(f, float):
        return "0.0"

    if not isinstance(n, int) and not isinstance(n, float):
        return "0.0"

    if (f < 0.0001) and n >= 5:
        return f"{f:.5f}"

    # `{n}` inside the actual format honors the precision
    return f"{math.floor(f * 10 ** n) / 10 ** n:.{n}f}"


class PyCryptoBot(BotConfig):
    def __init__(self, config_file: str = None, exchange: Exchange = None):
        self.config_file = config_file or "config.json"
        self.exchange = exchange
        super(PyCryptoBot, self).__init__(
            filename=self.config_file, exchange=self.exchange
        )

    takerfee = 0.0

    extraCandlesFound = False

    trade_tracker = pd.DataFrame(
        columns=[
            "Datetime",
            "Market",
            "Action",
            "Price",
            "Base",
            "Quote",
            "Margin",
            "Profit",
            "Fee",
            "DF_High",
            "DF_Low",
        ]
    )

    def getConfig(self) -> dict:
        try:
            config = json.loads(open(self.config_file, "r").read())

            if self.exchange.value in config:
                if "config" in config[self.exchange.value]:
                    return config[self.exchange.value]["config"]
                else:
                    return {}
            else:
                return {}
        except IOError:
            return {}

    def _isCurrencyValid(self, currency):
        if (
            self.exchange == Exchange.COINBASEPRO
            or self.exchange == Exchange.BINANCE
            or self.exchange == Exchange.KUCOIN
        ):
            p = re.compile(r"^[1-9A-Z]{2,5}$")
            return p.match(currency)

        return False

    def _isMarketValid(self, market):
        if self.exchange == Exchange.COINBASEPRO or self.exchange == Exchange.KUCOIN:
            p = re.compile(r"^[1-9A-Z]{2,5}\-[1-9A-Z]{2,5}$")
            return p.match(market)
        elif self.exchange == Exchange.BINANCE:
            p = re.compile(r"^[A-Z0-9]{6,12}$")
            if p.match(market):
                return True
            p = re.compile(r"^[1-9A-Z]{2,5}\-[1-9A-Z]{2,5}$")
            if p.match(market):
                return True
            return False

        return False

    def getRecvWindow(self):
        return self.recv_window

    def getLogFile(self):
        return self.logfile

    def getTradesFile(self):
        return self.tradesfile

    def getExchange(self) -> Exchange:
        return self.exchange

    def getChatClient(self):
        return self._chat_client

    def getAPIKey(self):
        return self.api_key

    def getAPISecret(self):
        return self.api_secret

    def getAPIPassphrase(self):
        return self.api_passphrase

    def getAPIURL(self):
        return self.api_url

    def getBaseCurrency(self):
        return self.base_currency

    def getQuoteCurrency(self):
        return self.quote_currency

    def getMarket(self):
        if self.exchange == Exchange.BINANCE:
            formatCheck = self.market.split("-") if self.market.find("-") != -1 else ""
            if not formatCheck == "":
                self.base_currency = formatCheck[0]
                self.quote_currency = formatCheck[1]
            self.market = self.base_currency + self.quote_currency

        # Logger.info(self.market)
        return self.market

    def getGranularity(self) -> Granularity:
        return self.granularity

    def getInterval(
        self, df: pd.DataFrame = pd.DataFrame(), iterations: int = 0
    ) -> pd.DataFrame:
        if len(df) == 0:
            return df

        if self.isSimulation() and iterations > 0:
            # with a simulation iterate through data
            return df.iloc[iterations - 1 : iterations]
        else:
            # most recent entry
            return df.tail(1)

    def printGranularity(self) -> str:
        if self.exchange == Exchange.KUCOIN:
            return self.granularity.to_medium
        if self.exchange == Exchange.BINANCE:
            return self.granularity.to_short
        if self.exchange == Exchange.COINBASEPRO:
            return str(self.granularity.to_integer)
        if self.exchange == Exchange.DUMMY:
            return str(self.granularity.to_integer)
        raise TypeError(f'Unknown exchange "{self.exchange.name}"')

    def getBuyPercent(self):
        try:
            return int(self.buypercent)
        except Exception:  # pylint: disable=broad-except
            return 100

    def getSellPercent(self):
        try:
            return int(self.sellpercent)
        except Exception:  # pylint: disable=broad-except
            return 100

    def getBuyMaxSize(self):
        try:
            return float(self.buymaxsize)
        except Exception:  # pylint: disable=broad-except
            return None

    def getBuyNearHighPcnt(self):
        try:
            return float(self.nobuynearhighpcnt)
        except Exception:  # pylint: disable=broad-except
            return None

    def getDateFromISO8601Str(self, date: str):
        # if date passed from datetime.now() remove milliseconds
        if date.find(".") != -1:
            dt = date.split(".")[0]
            date = dt

        date = date.replace("T", " ") if date.find("T") != -1 else date
        # add time in case only a date is passed in
        new_date_str = f"{date} 00:00:00" if len(date) == 10 else date

        return datetime.strptime(new_date_str, "%Y-%m-%d %H:%M:%S")

    def getHistoricalData(
        self, market, granularity: Granularity, websocket, iso8601start="", iso8601end=""
    ):
        if self.exchange == Exchange.BINANCE:
            api = BPublicAPI(api_url=self.getAPIURL())

            if iso8601start != "" and iso8601end != "":
                return api.getHistoricalData(
                    market,
                    granularity,
                    None,
                    iso8601start,
                    iso8601end,
                )
            else:
                return api.getHistoricalData(
                    market, granularity, websocket
                )
        elif self.exchange == Exchange.KUCOIN:  # returns data from coinbase if not specified
            api = KPublicAPI(api_url=self.getAPIURL())

            if iso8601start != "" and iso8601end == "":
                return api.getHistoricalData(
                    market, granularity.to_medium, iso8601start
                )
            elif iso8601start != "" and iso8601end != "":
                return api.getHistoricalData(
                    market, granularity.to_medium, iso8601start, iso8601end
                )
            else:
                return api.getHistoricalData(market, granularity.to_medium)
        else:  # returns data from coinbase if not specified
            api = CBPublicAPI()

            if iso8601start != "" and iso8601end == "":
                return api.getHistoricalData(
                    market,
                    granularity,
                    None,
                    iso8601start,
                )
            elif iso8601start != "" and iso8601end != "":
                return api.getHistoricalData(
                    market,
                    granularity,
                    None,
                    iso8601start,
                    iso8601end,
                )
            else:
                return api.getHistoricalData(
                    market, granularity, websocket
                )

    def getSmartSwitchDataFrame(
        self,
        app,
        df: pd.DataFrame,
        market,
        granularity: Granularity,
        simstart: str = "",
        simend: str = "",
    ) -> pd.DataFrame:
        if self.isSimulation():
            result_df_cache = df

            simstart = self.getDateFromISO8601Str(simstart)
            simend = self.getDateFromISO8601Str(simend)

            try:
                df_first = None
                df_last = None

                # logger.debug("Row Count (" + str(granularity) + "): " + str(df.shape[0]))
                # if df already has data get first and last record date
                df_first = self.getDateFromISO8601Str(str(df.head(1).index.format()[0]))
                df_last = self.getDateFromISO8601Str(str(df.tail(1).index.format()[0]))

            except Exception:  # pylint: disable=broad-except
                # if df = None create a new data frame
                result_df_cache = pd.DataFrame()

            if df_first is None and df_last is None:
                text_box = TextBox(80, 26)

                if not app.isSimulation() or (
                    app.isSimulation() and not app.simResultOnly()
                ):
                    text_box.singleLine()
                    if self.smart_switch:
                        text_box.center(
                            f"*** Getting smartswitch ({granularity.to_short}) market data ***"
                        )
                    else:
                        text_box.center(
                            f"*** Getting ({granularity.to_short}) market data ***"
                        )

                df_first = simend
                df_first -= timedelta(minutes=((granularity.to_integer / 60) * 200))
                df1 = self.getHistoricalData(
                    market,
                    granularity,
                    None,
                    str(df_first.isoformat()),
                    str(simend.isoformat()),
                )

                result_df_cache = df1
                originalSimStart = self.getDateFromISO8601Str(str(simstart))
                addingExtraCandles = False
                while df_first.isoformat(timespec="milliseconds") > simstart.isoformat(
                    timespec="milliseconds"
                ) or df_first.isoformat(
                    timespec="milliseconds"
                ) > originalSimStart.isoformat(
                    timespec="milliseconds"
                ):

                    end_date = df_first
                    df_first -= timedelta(minutes=(300 * (granularity.to_integer / 60)))

                    if df_first.isoformat(timespec="milliseconds") < simstart.isoformat(
                        timespec="milliseconds"
                    ):
                        df_first = self.getDateFromISO8601Str(str(simstart))

                    df2 = self.getHistoricalData(
                        market,
                        granularity,
                        None,
                        str(df_first.isoformat()),
                        str(end_date.isoformat()),
                    )

                    # check to see if there are an extra 300 candles available to be used, if not just use the original starting point
                    if addingExtraCandles == True and len(df2) <= 0:
                        self.extraCandlesFound = False
                        simstart = originalSimStart
                    else:
                        result_df_cache = pd.concat(
                            [df2.copy(), df1.copy()]
                        ).drop_duplicates()
                        df1 = result_df_cache

                    # create df with 300 candles before the required startdate to match live
                    if df_first.isoformat(
                        timespec="milliseconds"
                    ) == simstart.isoformat(timespec="milliseconds"):
                        if addingExtraCandles == False:
                            simstart -= timedelta(minutes=(300 * (granularity.to_integer / 60)))
                        addingExtraCandles = True
                        self.extraCandlesFound = True

                if not app.isSimulation() or (
                    app.isSimulation() and not app.simResultOnly()
                ):
                    text_box.doubleLine()

            if len(result_df_cache) > 0 and "morning_star" not in result_df_cache:
                result_df_cache.sort_values(by=["date"], ascending=True, inplace=True)

            if self.smart_switch == False:
                if self.extraCandlesFound == False:
                    text_box = TextBox(80, 26)
                    text_box.singleLine()
                    text_box.center(
                        f"{str(self.exchange.value)} is not returning data for the requested start date."
                    )
                    text_box.center(
                        f"Switching to earliest start date: {str(result_df_cache.head(1).index.format()[0])}"
                    )
                    text_box.singleLine()
                    self.simstartdate = str(result_df_cache.head(1).index.format()[0])

            return result_df_cache.copy()

    def getSmartSwitchHistoricalDataChained(
        self,
        _app,
        start: str = "",
        end: str = "",
    ) -> pd.DataFrame:
        market = _app.getMarket()
        granularity = _app.getGranularity()

        if self.isSimulation():
            self.ema1226_15m_cache = self.getSmartSwitchDataFrame(
                _app, self.ema1226_15m_cache, market, Granularity.FIFTEEN_MINUTES, start, end
            )
            self.ema1226_1h_cache = self.getSmartSwitchDataFrame(
                _app, self.ema1226_1h_cache, market, Granularity.ONE_HOUR, start, end
            )
            self.ema1226_6h_cache = self.getSmartSwitchDataFrame(
                _app, self.ema1226_6h_cache, market, Granularity.SIX_HOURS, start, end
            )

            if len(self.ema1226_15m_cache) == 0:
                raise Exception(
                    f"No data return for selected date range {start} - {end}"
                )

            if not self.extraCandlesFound:
                if granularity == Granularity.FIFTEEN_MINUTES:
                    if (
                        self.getDateFromISO8601Str(
                            str(self.ema1226_15m_cache.index.format()[0])
                        ).isoformat()
                        != self.getDateFromISO8601Str(start).isoformat()
                    ):
                        text_box = TextBox(80, 26)
                        text_box.singleLine()
                        text_box.center(
                            f"{str(self.exchange.value)}is not returning data for the requested start date."
                        )
                        text_box.center(
                            f"Switching to earliest start date: {str(self.ema1226_15m_cache.head(1).index.format()[0])}"
                        )
                        text_box.singleLine()
                        self.simstartdate = str(
                            self.ema1226_15m_cache.head(1).index.format()[0]
                        )
                else:
                    if (
                        self.getDateFromISO8601Str(
                            str(self.ema1226_1h_cache.index.format()[0])
                        ).isoformat()
                        != self.getDateFromISO8601Str(start).isoformat()
                    ):
                        text_box = TextBox(80, 26)
                        text_box.singleLine()
                        text_box.center(
                            f"{str(self.exchange.value)} is not returning data for the requested start date."
                        )
                        text_box.center(
                            f"Switching to earliest start date: {str(self.ema1226_1h_cache.head(1).index.format()[0])}"
                        )
                        text_box.singleLine()
                        self.simstartdate = str(
                            self.ema1226_1h_cache.head(1).index.format()[0]
                        )

            if granularity == Granularity.FIFTEEN_MINUTES:
                return self.ema1226_15m_cache
            else:
                return self.ema1226_1h_cache

    def getHistoricalDataChained(
        self, market, granularity: Granularity, max_interations: int = 1
    ) -> pd.DataFrame:
        df1 = self.getHistoricalData(market, granularity, None)

        if max_interations == 1:
            return df1

        def getPreviousDateRange(df: pd.DataFrame = None) -> tuple:
            end_date = df["date"].min() - timedelta(seconds=(granularity.to_integer / 60))
            new_start = df["date"].min() - timedelta(hours=300)
            return (str(new_start).replace(" ", "T"), str(end_date).replace(" ", "T"))

        iterations = 0
        result_df = pd.DataFrame()
        while iterations < (max_interations - 1):
            start_date, end_date = getPreviousDateRange(df1)
            df2 = self.getHistoricalData(
                market, granularity, None, start_date, end_date
            )
            result_df = pd.concat([df2, df1]).drop_duplicates()
            df1 = result_df
            iterations = iterations + 1

        if "date" in result_df:
            result_df.sort_values(by=["date"], ascending=True, inplace=True)

        return result_df

    def getSmartSwitch(self):
        return self.smart_switch

    def is1hEMA1226Bull(self, iso8601end: str = "", websocket=None):
        try:
            if self.isSimulation() and isinstance(self.ema1226_1h_cache, pd.DataFrame):
                df_data = self.ema1226_1h_cache.loc[
                    self.ema1226_1h_cache["date"] <= iso8601end
                ].copy()
            elif self.exchange == Exchange.COINBASEPRO:
                api = CBPublicAPI()
                df_data = api.getHistoricalData(self.market, Granularity.ONE_HOUR, websocket)
                self.ema1226_1h_cache = df_data
            elif self.exchange == Exchange.BINANCE:
                api = BPublicAPI(api_url=self.getAPIURL())
                df_data = api.getHistoricalData(self.market, Granularity.ONE_HOUR, websocket)
                self.ema1226_1h_cache = df_data
            elif self.exchange == Exchange.KUCOIN:
                api = KPublicAPI(api_url=self.getAPIURL())
                df_data = api.getHistoricalData(self.market, Granularity.ONE_HOUR.to_medium)
                self.ema1226_1h_cache = df_data
            else:
                return False

            ta = TechnicalAnalysis(df_data)

            if "ema12" not in df_data:
                ta.addEMA(12)

            if "ema26" not in df_data:
                ta.addEMA(26)

            df_last = ta.getDataFrame().copy().iloc[-1, :]
            df_last["bull"] = df_last["ema12"] > df_last["ema26"]

            return bool(df_last["bull"])
        except Exception:
            return False

    def is1hSMA50200Bull(self, iso8601end: str = "", websocket=None):
        try:
            if self.isSimulation() and isinstance(self.sma50200_1h_cache, pd.DataFrame):
                df_data = self.sma50200_1h_cache.loc[
                    self.sma50200_1h_cache["date"] <= iso8601end
                ].copy()
            elif self.exchange == Exchange.COINBASEPRO:
                api = CBPublicAPI()
                df_data = api.getHistoricalData(self.market, Granularity.ONE_HOUR, websocket)
                self.sma50200_1h_cache = df_data
            elif self.exchange == Exchange.BINANCE:
                api = BPublicAPI(api_url=self.getAPIURL())
                df_data = api.getHistoricalData(self.market, Granularity.ONE_HOUR, websocket)
                self.sma50200_1h_cache = df_data
            elif self.exchange == Exchange.KUCOIN:
                api = KPublicAPI(api_url=self.getAPIURL())
                df_data = api.getHistoricalData(self.market, Granularity.ONE_HOUR.to_medium)
                self.sma50200_1h_cache = df_data
            else:
                return False

            ta = TechnicalAnalysis(df_data)

            if "sma50" not in df_data:
                ta.addSMA(50)

            if "sma200" not in df_data:
                ta.addSMA(200)

            df_last = ta.getDataFrame().copy().iloc[-1, :]
            df_last["bull"] = df_last["sma50"] > df_last["sma200"]

            return bool(df_last["bull"])
        except Exception:
            return False

    def isCryptoRecession(self, websocket=None):
        try:
            if self.exchange == Exchange.COINBASEPRO:
                api = CBPublicAPI()
                df_data = api.getHistoricalData(self.market, Granularity.ONE_DAY, websocket)
            elif self.exchange == Exchange.BINANCE:
                api = BPublicAPI(api_url=self.getAPIURL())
                df_data = api.getHistoricalData(self.market, Granularity.ONE_DAY, websocket)
            elif self.exchange == Exchange.KUCOIN:
                api = KPublicAPI(api_url=self.getAPIURL())
                df_data = api.getHistoricalData(self.market, Granularity.ONE_DAY.to_medium)
            else:
                return False  # if there is an API issue, default to False to avoid hard sells

            if len(df_data) <= 200:
                return False  # if there is insufficient data, default to False to avoid hard sells

            ta = TechnicalAnalysis(df_data)
            ta.addSMA(50)
            ta.addSMA(200)
            df_last = ta.getDataFrame().copy().iloc[-1, :]
            df_last["crypto_recession"] = df_last["sma50"] < df_last["sma200"]

            return bool(df_last["crypto_recession"])
        except Exception:
            return False

    def is6hEMA1226Bull(self, iso8601end: str = "", websocket=None):
        try:
            if self.isSimulation() and isinstance(self.ema1226_6h_cache, pd.DataFrame):
                df_data = self.ema1226_6h_cache[
                    (self.ema1226_6h_cache["date"] <= iso8601end)
                ].copy()
            elif self.exchange == Exchange.COINBASEPRO:
                api = CBPublicAPI()
                df_data = api.getHistoricalData(self.market, Granularity.SIX_HOURS, websocket)
                self.ema1226_6h_cache = df_data
            elif self.exchange == Exchange.BINANCE:
                api = BPublicAPI(api_url=self.getAPIURL())
                df_data = api.getHistoricalData(self.market, Granularity.SIX_HOURS, websocket)
                self.ema1226_6h_cache = df_data
            elif self.exchange == Exchange.KUCOIN:
                api = KPublicAPI(api_url=self.getAPIURL())
                df_data = api.getHistoricalData(self.market, Granularity.SIX_HOURS.to_medium)
                self.ema1226_6h_cache = df_data
            else:
                return False

            ta = TechnicalAnalysis(df_data)

            if "ema12" not in df_data:
                ta.addEMA(12)

            if "ema26" not in df_data:
                ta.addEMA(26)

            df_last = ta.getDataFrame().copy().iloc[-1, :]
            df_last["bull"] = df_last["ema12"] > df_last["ema26"]

            return bool(df_last["bull"])
        except Exception:
            return False

    def is6hSMA50200Bull(self, websocket):
        try:
            if self.exchange == Exchange.COINBASEPRO:
                api = CBPublicAPI()
                df_data = api.getHistoricalData(self.market, Granularity.SIX_HOURS, websocket)
            elif self.exchange == Exchange.BINANCE:
                api = BPublicAPI(api_url=self.getAPIURL())
                df_data = api.getHistoricalData(self.market, Granularity.SIX_HOURS, websocket)
            elif self.exchange == Exchange.KUCOIN:
                api = KPublicAPI(api_url=self.getAPIURL())
                df_data = api.getHistoricalData(self.market, Granularity.SIX_HOURS.to_medium)
            else:
                return False

            ta = TechnicalAnalysis(df_data)
            ta.addSMA(50)
            ta.addSMA(200)
            df_last = ta.getDataFrame().copy().iloc[-1, :]
            df_last["bull"] = df_last["sma50"] > df_last["sma200"]
            return bool(df_last["bull"])
        except Exception:
            return False

    def getTicker(self, market, websocket):
        if self.exchange == Exchange.BINANCE:
            api = BPublicAPI(api_url=self.getAPIURL())
            return api.getTicker(market, websocket)

        elif self.exchange == Exchange.KUCOIN:
            api = KPublicAPI(api_url=self.getAPIURL())
            return api.getTicker(market)
        else:  # returns data from coinbase if not specified
            api = CBPublicAPI()
            return api.getTicker(market, websocket)

    def getTime(self):
        if self.exchange == Exchange.COINBASEPRO:
            return CBPublicAPI().getTime()
        elif self.exchange == Exchange.KUCOIN:
            return KPublicAPI(api_url=self.getAPIURL()).getTime()
        elif self.exchange == Exchange.BINANCE:
            try:
                return BPublicAPI().getTime()
            except ReadTimeoutError:
                return ""
        else:
            return ""

    def isLive(self) -> bool:
        return self.is_live == 1

    def isVerbose(self) -> bool:
        return self.is_verbose == 1

    def shouldSaveGraphs(self) -> bool:
        return self.save_graphs == 1

    def isSimulation(self) -> bool:
        return self.is_sim == 1

    def simuluationSpeed(self):
        return self.sim_speed

    def sellUpperPcnt(self):
        return self.sell_upper_pcnt

    def sellLowerPcnt(self):
        return self.sell_lower_pcnt

    def noSellMinPercent(self):
        return self.nosellminpcnt

    def noSellMaxPercent(self):
        return self.nosellmaxpcnt

    def trailingStopLoss(self):
        return self.trailing_stop_loss

    def noBuyNearHighPcnt(self) -> float:
        return self.nobuynearhighpcnt

    def trailingStopLossTrigger(self):
        return self.trailing_stop_loss_trigger

    def allowSellAtLoss(self) -> bool:
        return self.sell_at_loss == 1

    def simResultOnly(self) -> bool:
        return self.simresultonly

    def showConfigBuilder(self) -> bool:
        return self.configbuilder

    def sellAtResistance(self) -> bool:
        return self.sellatresistance

    def autoRestart(self) -> bool:
        return self.autorestart

    def getStats(self) -> bool:
        return self.stats

    def getLastAction(self):
        return self.last_action

    def disableBullOnly(self) -> bool:
        return self.disablebullonly

    def disableBuyNearHigh(self) -> bool:
        return self.disablebuynearhigh

    def disableBuyMACD(self) -> bool:
        return self.disablebuymacd

    def disableBuyEMA(self) -> bool:
        return self.disablebuyema

    def disableBuyOBV(self) -> bool:
        return self.disablebuyobv

    def disableBuyElderRay(self) -> bool:
        return self.disablebuyelderray

    def disableFailsafeFibonacciLow(self) -> bool:
        return self.disablefailsafefibonaccilow

    def disableFailsafeLowerPcnt(self) -> bool:
        return self.disablefailsafelowerpcnt

    def disableProfitbankUpperPcnt(self) -> bool:
        return self.disableprofitbankupperpcnt

    def disableProfitbankReversal(self) -> bool:
        return self.disableprofitbankreversal

    def disableLog(self) -> bool:
        return self.disablelog

    def disableTracker(self) -> bool:
        return self.disabletracker

    def enableInsufficientFundsLogging(self) -> bool:
        return self.enableinsufficientfundslogging

    def enableTelegramBotControl(self) -> bool:
        return self.enabletelegrambotcontrol

<<<<<<< HEAD
    def enableImmediateBuy(self) -> bool:
        return self.enableimmediatebuy
=======
    def telegramTradesOnly(self) -> bool:
        return self.telegramtradesonly

    def disableTelegramErrorMsgs(self) -> bool:
        return self.disabletelegramerrormsgs
>>>>>>> 90188e32

    def enableML(self) -> bool:
        return self.enableml

    def enableWebsocket(self) -> bool:
        return self.websocket

    def enabledLogBuySellInJson(self) -> bool:
        return self.logbuysellinjson

    def setGranularity(self, granularity: Granularity):
        self.granularity = granularity

    def compare(self, val1, val2, label="", precision=2):
        if val1 > val2:
            if label == "":
                return f"{truncate(val1, precision)} > {truncate(val2, precision)}"
            else:
                return f"{label}: {truncate(val1, precision)} > {truncate(val2, precision)}"
        if val1 < val2:
            if label == "":
                return f"{truncate(val1, precision)} < {truncate(val2, precision)}"
            else:
                return f"{label}: {truncate(val1, precision)} < {truncate(val2, precision)}"
        else:
            if label == "":
                return f"{truncate(val1, precision)} = {truncate(val2, precision)}"
            else:
                return f"{label}: {truncate(val1, precision)} = {truncate(val2, precision)}"

    def getLastBuy(self) -> dict:
        """Retrieves the last exchange buy order and returns a dictionary"""

        try:
            if self.exchange == Exchange.COINBASEPRO:
                api = CBAuthAPI(
                    self.getAPIKey(),
                    self.getAPISecret(),
                    self.getAPIPassphrase(),
                    self.getAPIURL(),
                )
                orders = api.getOrders(self.getMarket(), "", "done")

                if len(orders) == 0:
                    return None

                last_order = orders.tail(1)
                if last_order["action"].values[0] != "buy":
                    return None

                return {
                    "side": "buy",
                    "market": self.getMarket(),
                    "size": float(last_order["size"]),
                    "filled": float(last_order["filled"]),
                    "price": float(last_order["price"]),
                    "fee": float(last_order["fees"]),
                    "date": str(
                        pd.DatetimeIndex(
                            pd.to_datetime(last_order["created_at"]).dt.strftime(
                                "%Y-%m-%dT%H:%M:%S.%Z"
                            )
                        )[0]
                    ),
                }
            elif self.exchange == Exchange.KUCOIN:
                api = KAuthAPI(
                    self.getAPIKey(),
                    self.getAPISecret(),
                    self.getAPIPassphrase(),
                    self.getAPIURL(),
                )
                orders = api.getOrders(self.getMarket(), "", "done")

                if len(orders) == 0:
                    return None

                last_order = orders.tail(1)
                if last_order["action"].values[0] != "buy":
                    return None

                return {
                    "side": "buy",
                    "market": self.getMarket(),
                    "size": float(last_order["size"]),
                    "filled": float(last_order["filled"]),
                    "price": float(last_order["price"]),
                    "fee": float(last_order["fees"]),
                    "date": str(
                        pd.DatetimeIndex(
                            pd.to_datetime(last_order["created_at"]).dt.strftime(
                                "%Y-%m-%dT%H:%M:%S.%Z"
                            )
                        )[0]
                    ),
                }
            elif self.exchange == Exchange.BINANCE:
                api = BAuthAPI(
                    self.getAPIKey(),
                    self.getAPISecret(),
                    self.getAPIURL(),
                    recv_window=self.recv_window,
                )
                orders = api.getOrders(self.getMarket())

                if len(orders) == 0:
                    return None

                last_order = orders.tail(1)
                if last_order["action"].values[0] != "buy":
                    return None

                return {
                    "side": "buy",
                    "market": self.getMarket(),
                    "size": float(last_order["size"]),
                    "filled": float(last_order["filled"]),
                    "price": float(last_order["price"]),
                    "fees": float(last_order["size"] * 0.001),
                    "date": str(
                        pd.DatetimeIndex(
                            pd.to_datetime(last_order["created_at"]).dt.strftime(
                                "%Y-%m-%dT%H:%M:%S.%Z"
                            )
                        )[0]
                    ),
                }
            else:
                return None
        except Exception:
            return None

    def getTakerFee(self):
        if self.isSimulation() is True and self.exchange == Exchange.COINBASEPRO:
            return 0.005  # default lowest fee tier
        elif self.isSimulation() is True and self.exchange == Exchange.BINANCE:
            return 0.001  # default lowest fee tier
        elif self.isSimulation() is True and self.exchange == Exchange.KUCOIN:
            return 0.0015  # default lowest fee tier
        elif self.takerfee > 0.0:
            return self.takerfee
        elif self.exchange == Exchange.COINBASEPRO:
            api = CBAuthAPI(
                self.getAPIKey(),
                self.getAPISecret(),
                self.getAPIPassphrase(),
                self.getAPIURL(),
            )
            self.takerfee = api.getTakerFee()
            return self.takerfee
        elif self.exchange == Exchange.BINANCE:
            api = BAuthAPI(
                self.getAPIKey(),
                self.getAPISecret(),
                self.getAPIURL(),
                recv_window=self.recv_window,
            )
            self.takerfee = api.getTakerFee()
            return self.takerfee
        elif self.exchange == Exchange.KUCOIN:
            api = KAuthAPI(
                self.getAPIKey(),
                self.getAPISecret(),
                self.getAPIPassphrase(),
                self.getAPIURL(),
            )
            self.takerfee = api.getTakerFee()
            return self.takerfee
        else:
            return 0.005

    def getMakerFee(self):
        if self.exchange == Exchange.COINBASEPRO:
            api = CBAuthAPI(
                self.getAPIKey(),
                self.getAPISecret(),
                self.getAPIPassphrase(),
                self.getAPIURL(),
            )
            return api.getMakerFee()
        elif self.exchange == Exchange.BINANCE:
            api = BAuthAPI(
                self.getAPIKey(),
                self.getAPISecret(),
                self.getAPIURL(),
                recv_window=self.recv_window,
            )
            return api.getMakerFee()
        elif self.exchange == Exchange.KUCOIN:
            api = KAuthAPI(
                self.getAPIKey(),
                self.getAPISecret(),
                self.getAPIPassphrase(),
                self.getAPIURL(),
            )
            return api.getMakerFee()
        else:
            return 0.005

    def marketBuy(self, market, quote_currency, buy_percent=100):
        if self.is_live == 1:
            if isinstance(buy_percent, int):
                if buy_percent > 0 and buy_percent < 100:
                    quote_currency = (buy_percent / 100) * quote_currency

            if self.exchange == Exchange.COINBASEPRO:
                api = CBAuthAPI(
                    self.getAPIKey(),
                    self.getAPISecret(),
                    self.getAPIPassphrase(),
                    self.getAPIURL(),
                )
                return api.marketBuy(market, float(truncate(quote_currency, 2)))
            elif self.exchange == Exchange.KUCOIN:
                api = KAuthAPI(
                    self.getAPIKey(),
                    self.getAPISecret(),
                    self.getAPIPassphrase(),
                    self.getAPIURL(),
                )
                return api.marketBuy(market, float(truncate(quote_currency, 2)))
            elif self.exchange == Exchange.BINANCE:
                api = BAuthAPI(
                    self.getAPIKey(),
                    self.getAPISecret(),
                    self.getAPIURL(),
                    recv_window=self.recv_window,
                )
                return api.marketBuy(market, quote_currency)
            else:
                return None

    def marketSell(self, market, base_currency, sell_percent=100):
        if self.is_live == 1:
            if isinstance(sell_percent, int):
                if sell_percent > 0 and sell_percent < 100:
                    base_currency = (sell_percent / 100) * base_currency
                if self.exchange == Exchange.COINBASEPRO:
                    api = CBAuthAPI(
                        self.getAPIKey(),
                        self.getAPISecret(),
                        self.getAPIPassphrase(),
                        self.getAPIURL(),
                    )
                    return api.marketSell(market, base_currency)
                elif self.exchange == Exchange.BINANCE:
                    api = BAuthAPI(
                        self.getAPIKey(),
                        self.getAPISecret(),
                        self.getAPIURL(),
                        recv_window=self.recv_window,
                    )
                    return api.marketSell(market, base_currency)
                elif self.exchange == Exchange.KUCOIN:
                    api = KAuthAPI(
                        self.getAPIKey(),
                        self.getAPISecret(),
                        self.getAPIPassphrase(),
                        self.getAPIURL(),
                    )
                    return api.marketSell(market, base_currency)
            else:
                return None

    def setMarket(self, market):
        if self.exchange == Exchange.BINANCE:
            self.market, self.base_currency, self.quote_currency = binanceParseMarket(
                market
            )

        elif self.exchange == Exchange.COINBASEPRO:
            (
                self.market,
                self.base_currency,
                self.quote_currency,
            ) = coinbaseProParseMarket(market)

        elif self.exchange == Exchange.KUCOIN:
            (self.market, self.base_currency, self.quote_currency) = kucoinParseMarket(
                market
            )

        return (self.market, self.base_currency, self.quote_currency)

    def setLive(self, flag):
        if isinstance(flag, int) and flag in [0, 1]:
            self.is_live = flag

    def setNoSellAtLoss(self, flag):
        if isinstance(flag, int) and flag in [0, 1]:
            self.sell_at_loss = flag

    def startApp(self, app, account, last_action="", banner=True):
        if (
            banner
            and not app.isSimulation()
            or (app.isSimulation() and not app.simResultOnly())
        ):
            self._generate_banner()

        self.appStarted = True
        # run the first job immediately after starting
        if self.isSimulation():
            if self.simuluationSpeed() in ["fast-sample", "slow-sample"]:
                tradingData = pd.DataFrame()

                attempts = 0

                if self.simstartdate is not None and self.simenddate is not None:

                    startDate = self.getDateFromISO8601Str(self.simstartdate)

                    if self.simenddate == "now":
                        endDate = self.getDateFromISO8601Str(str(datetime.now()))
                    else:
                        endDate = self.getDateFromISO8601Str(self.simenddate)

                elif self.simstartdate is not None and self.simenddate is None:
                    # date = self.simstartdate.split('-')
                    startDate = self.getDateFromISO8601Str(self.simstartdate)
                    endDate = startDate + timedelta(
                        minutes=(self.getGranularity().to_integer / 60) * 300
                    )

                elif self.simenddate is not None and self.simstartdate is None:
                    if self.simenddate == "now":
                        endDate = self.getDateFromISO8601Str(str(datetime.now()))
                    else:
                        endDate = self.getDateFromISO8601Str(self.simenddate)

                    startDate = endDate - timedelta(
                        minutes=(self.getGranularity().to_integer / 60) * 300
                    )

                else:
                    endDate = self.getDateFromISO8601Str(
                        str(pd.Series(datetime.now()).dt.round(freq="H")[0])
                    )
                    if self.getExchange() == Exchange.COINBASEPRO:
                        endDate -= timedelta(
                            hours=random.randint(0, 8760 * 3)
                        )  # 3 years in hours
                    else:
                        endDate -= timedelta(hours=random.randint(0, 8760 * 1))

                    startDate = self.getDateFromISO8601Str(str(endDate))
                    startDate -= timedelta(minutes=(self.getGranularity().to_integer / 60) * 300)

                while len(tradingData) < 300 and attempts < 10:
                    if endDate.isoformat() > datetime.now().isoformat():
                        endDate = datetime.now()
                    if self.smart_switch == 1:
                        tradingData = self.getSmartSwitchHistoricalDataChained(
                            self.market,
                            self.getGranularity(),
                            str(startDate),
                            str(endDate),
                        )

                    else:
                        tradingData = self.getSmartSwitchDataFrame(
                            app,
                            tradingData,
                            self.market,
                            self.getGranularity(),
                            startDate.isoformat(),
                            endDate.isoformat(),
                        )

                    attempts += 1

                if self.extraCandlesFound:
                    self.simstartdate = str(startDate)
                    self.simenddate = str(endDate)

                self.extraCandlesFound = True

                if len(tradingData) < 300:
                    raise Exception(
                        "Unable to retrieve 300 random sets of data between "
                        + str(startDate)
                        + " and "
                        + str(endDate)
                        + " in 10 attempts."
                    )

                if banner:
                    text_box = TextBox(80, 26)
                    startDate = str(startDate.isoformat())
                    endDate = str(endDate.isoformat())
                    text_box.line("Sampling start", str(startDate))
                    text_box.line("Sampling end", str(endDate))
                    if self.simstartdate != None and len(tradingData) < 300:
                        text_box.center("WARNING: Using less than 300 intervals")
                        text_box.line("Interval size", str(len(tradingData)))
                    text_box.doubleLine()

            else:
                tradingData = pd.DataFrame()

                startDate = self.getDateFromISO8601Str(str(datetime.now()))
                startDate -= timedelta(minutes=(self.getGranularity().to_integer / 60) * 2)
                endDate = startDate
                startDate = pd.Series(startDate).dt.round(freq="H")[0]
                endDate = pd.Series(endDate).dt.round(freq="H")[0]
                startDate -= timedelta(minutes=(self.getGranularity().to_integer / 60) * 300)

                if endDate.isoformat() > datetime.now().isoformat():
                    endDate = datetime.now()

                tradingData = self.getSmartSwitchDataFrame(
                    app,
                    tradingData,
                    self.getMarket(),
                    self.getGranularity(),
                    self.getDateFromISO8601Str(str(startDate)).isoformat(),
                    endDate.isoformat(),
                )
                if self.extraCandlesFound:
                    self.simstartdate = str(pd.Series(startDate).dt.round(freq="H")[0])
                    self.simenddate = str(pd.Series(endDate).dt.round(freq="H")[0])

                self.extraCandlesFound = True

            return tradingData

    def notifyTelegram(self, msg: str) -> None:
        """
        Send a given message to preconfigured Telegram. If the telegram isn't enabled, e.g. via `--disabletelegram`,
        this method does nothing and returns immediately.
        """

        if self.disabletelegram or not self.telegram:
            return

        assert self._chat_client is not None

        self._chat_client.send(msg)

    def _generate_banner(self) -> None:
        text_box = TextBox(80, 26)
        text_box.singleLine()
        text_box.center("Python Crypto Bot")
        text_box.singleLine()
        text_box.line("Release", self.getVersionFromREADME())
        text_box.singleLine()

        if self.isVerbose():
            text_box.line("Market", self.getMarket())
            text_box.line("Granularity", str(self.getGranularity()) + " seconds")
            text_box.singleLine()

        if self.isLive():
            text_box.line("Bot Mode", "LIVE - live trades using your funds!")
        else:
            text_box.line("Bot Mode", "TEST - test trades using dummy funds :)")

        text_box.line("Bot Started", str(datetime.now()))
        text_box.line("Exchange", str(self.exchange.value))
        text_box.doubleLine()

        if self.sellUpperPcnt() != None:
            text_box.line(
                "Sell Upper", str(self.sellUpperPcnt()) + "%  --sellupperpcnt  <pcnt>"
            )

        if self.sellLowerPcnt() != None:
            text_box.line(
                "Sell Lower", str(self.sellLowerPcnt()) + "%  --selllowerpcnt  <pcnt>"
            )

        if self.noSellMaxPercent() != None:
            text_box.line(
                "No Sell Max",
                str(self.noSellMaxPercent()) + "%  --nosellmaxpcnt  <pcnt>",
            )

        if self.noSellMinPercent() != None:
            text_box.line(
                "No Sell Min",
                str(self.noSellMinPercent()) + "%  --nosellminpcnt  <pcnt>",
            )

        if self.trailingStopLoss() != None:
            text_box.line(
                "Trailing Stop Loss",
                str(self.trailingStopLoss()) + "%  --trailingstoploss  <pcnt>",
            )

        if self.trailingStopLossTrigger() != None:
            text_box.line(
                "Trailing Stop Loss Trg",
                str(self.trailingStopLossTrigger()) + "%  --trailingstoplosstrigger",
            )

        text_box.line("Sell At Loss", str(self.allowSellAtLoss()) + "  --sellatloss ")
        text_box.line(
            "Sell At Resistance", str(self.sellAtResistance()) + "  --sellatresistance"
        )
        text_box.line(
            "Trade Bull Only", str(not self.disableBullOnly()) + "  --disablebullonly"
        )
        text_box.line(
            "Allow Buy Near High",
            str(not self.disableBuyNearHigh()) + "  --disablebuynearhigh",
        )
        if self.disableBuyNearHigh():
            text_box.line(
                "No Buy Near High Pcnt",
                str(self.noBuyNearHighPcnt()) + "%  --nobuynearhighpcnt <pcnt>",
            )
        text_box.line(
            "Use Buy MACD", str(not self.disableBuyMACD()) + "  --disablebuymacd"
        )
        text_box.line(
            "Use Buy EMA", str(not self.disableBuyEMA()) + "  --disablebuyema"
        )
        text_box.line(
            "Use Buy OBV", str(not self.disableBuyOBV()) + "  --disablebuyobv"
        )
        text_box.line(
            "Use Buy Elder-Ray",
            str(not self.disableBuyElderRay()) + "  --disablebuyelderray",
        )
        text_box.line(
            "Sell Fibonacci Low",
            str(not self.disableFailsafeFibonacciLow())
            + "  --disablefailsafefibonaccilow",
        )

        if self.sellLowerPcnt() != None:
            text_box.line(
                "Sell Lower Pcnt",
                str(not self.disableFailsafeLowerPcnt())
                + "  --disablefailsafelowerpcnt",
            )

        if self.sellUpperPcnt() != None:
            text_box.line(
                "Sell Upper Pcnt",
                str(not self.disableFailsafeLowerPcnt())
                + "  --disableprofitbankupperpcnt",
            )

        text_box.line(
            "Candlestick Reversal",
            str(not self.disableProfitbankReversal()) + "  --disableprofitbankreversal",
        )
        text_box.line("Telegram", str(not self.disabletelegram) + "  --disabletelegram")

        if not self.disabletelegram:
            text_box.line(
                "Telegram trades only",
                str(self.telegramTradesOnly()) + " --telegramtradesonly",
            )

        if not self.disabletelegram:
            text_box.line(
                "Telegram error msgs",
                str(not self.disableTelegramErrorMsgs()) + " --disabletelegramerrormsgs",
            )

        text_box.line("Log", str(not self.disableLog()) + "  --disablelog")
        text_box.line("Tracker", str(not self.disableTracker()) + "  --disabletracker")
        text_box.line("Auto restart Bot", str(self.autoRestart()) + "  --autorestart")
        text_box.line("Web Socket", str(self.websocket) + "  --websocket")
        text_box.line(
            "Insufficient Funds Logging",
            str(self.enableinsufficientfundslogging)
            + "  --enableinsufficientfundslogging",
        )
        text_box.line(
            "Log Buy and Sell orders in JSON",
            str(self.logbuysellinjson) + "  --logbuysellinjson"
        )

        if self.getBuyMaxSize():
            text_box.line(
                "Max Buy Size", str(self.getBuyMaxSize()) + "  --buymaxsize <size>"
            )

        if self.disablebuyema and self.disablebuymacd:
            text_box.center(
                "WARNING : EMA and MACD indicators disabled, no buy events will happen"
            )

        text_box.doubleLine()<|MERGE_RESOLUTION|>--- conflicted
+++ resolved
@@ -778,16 +778,14 @@
     def enableTelegramBotControl(self) -> bool:
         return self.enabletelegrambotcontrol
 
-<<<<<<< HEAD
     def enableImmediateBuy(self) -> bool:
         return self.enableimmediatebuy
-=======
+
     def telegramTradesOnly(self) -> bool:
         return self.telegramtradesonly
 
     def disableTelegramErrorMsgs(self) -> bool:
         return self.disabletelegramerrormsgs
->>>>>>> 90188e32
 
     def enableML(self) -> bool:
         return self.enableml
