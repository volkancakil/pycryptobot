import json
import math
import random
import re
from datetime import datetime, timedelta
from typing import Union

import pandas as pd
import urllib3
from urllib3.exceptions import ReadTimeoutError

from models.BotConfig import BotConfig
from models.Trading import TechnicalAnalysis
from models.config import binanceParseMarket, coinbaseProParseMarket, kucoinParseMarket
from models.exchange.Granularity import Granularity
from models.exchange.ExchangesEnum import Exchange
from models.exchange.binance import AuthAPI as BAuthAPI, PublicAPI as BPublicAPI
from models.exchange.coinbase_pro import AuthAPI as CBAuthAPI, PublicAPI as CBPublicAPI
from models.exchange.kucoin import AuthAPI as KAuthAPI, PublicAPI as KPublicAPI
from models.helper.TextBoxHelper import TextBox

# disable insecure ssl warning
urllib3.disable_warnings(urllib3.exceptions.InsecureRequestWarning)


#  pylint: disable=unsubscriptable-object
def truncate(f: Union[int, float], n: Union[int, float]) -> str:
    """
    Format a given number ``f`` with a given precision ``n``.
    """

    if not isinstance(f, int) and not isinstance(f, float):
        return "0.0"

    if not isinstance(n, int) and not isinstance(n, float):
        return "0.0"

    if (f < 0.0001) and n >= 5:
        return f"{f:.5f}"

    # `{n}` inside the actual format honors the precision
    return f"{math.floor(f * 10 ** n) / 10 ** n:.{n}f}"


class PyCryptoBot(BotConfig):
    def __init__(self, config_file: str = None, exchange: Exchange = None):
        self.config_file = config_file or "config.json"
        self.exchange = exchange
        super(PyCryptoBot, self).__init__(
            filename=self.config_file, exchange=self.exchange
        )

    takerfee = 0.0

    extraCandlesFound = False

    trade_tracker = pd.DataFrame(
        columns=[
            "Datetime",
            "Market",
            "Action",
            "Price",
            "Base",
            "Quote",
            "Margin",
            "Profit",
            "Fee",
            "DF_High",
            "DF_Low",
        ]
    )

    def getConfig(self) -> dict:
        try:
            config = json.loads(open(self.config_file, "r").read())

            if self.exchange.value in config:
                if "config" in config[self.exchange.value]:
                    return config[self.exchange.value]["config"]
                else:
                    return {}
            else:
                return {}
        except IOError:
            return {}

    def _isCurrencyValid(self, currency):
        if (
            self.exchange == Exchange.COINBASEPRO
            or self.exchange == Exchange.BINANCE
            or self.exchange == Exchange.KUCOIN
        ):
            p = re.compile(r"^[1-9A-Z]{2,5}$")
            return p.match(currency)

        return False

    def _isMarketValid(self, market):
        if self.exchange == Exchange.COINBASEPRO or self.exchange == Exchange.KUCOIN:
            p = re.compile(r"^[1-9A-Z]{2,5}\-[1-9A-Z]{2,5}$")
            return p.match(market)
        elif self.exchange == Exchange.BINANCE:
            p = re.compile(r"^[A-Z0-9]{6,12}$")
            if p.match(market):
                return True
            p = re.compile(r"^[1-9A-Z]{2,5}\-[1-9A-Z]{2,5}$")
            if p.match(market):
                return True
            return False

        return False

    def getRecvWindow(self):
        return self.recv_window

    def getLogFile(self):
        return self.logfile

    def getTradesFile(self):
        return self.tradesfile

    def getExchange(self) -> Exchange:
        return self.exchange

    def getChatClient(self):
        return self._chat_client

    def getAPIKey(self):
        return self.api_key

    def getAPISecret(self):
        return self.api_secret

    def getAPIPassphrase(self):
        return self.api_passphrase

    def getAPIURL(self):
        return self.api_url

    def getBaseCurrency(self):
        return self.base_currency

    def getQuoteCurrency(self):
        return self.quote_currency

    def getMarket(self):
        if self.exchange == Exchange.BINANCE:
            formatCheck = self.market.split("-") if self.market.find("-") != -1 else ""
            if not formatCheck == "":
                self.base_currency = formatCheck[0]
                self.quote_currency = formatCheck[1]
            self.market = self.base_currency + self.quote_currency

        # Logger.info(self.market)
        return self.market

    def getGranularity(self) -> Granularity:
        return self.granularity

    def getInterval(
        self, df: pd.DataFrame = pd.DataFrame(), iterations: int = 0
    ) -> pd.DataFrame:
        if len(df) == 0:
            return df

        if self.isSimulation() and iterations > 0:
            # with a simulation iterate through data
            return df.iloc[iterations - 1 : iterations]
        else:
            # most recent entry
            return df.tail(1)

    def printGranularity(self) -> str:
<<<<<<< HEAD
        if self.exchange == Exchange.KUCOIN:
            return to_kucoin_granularity(self.granularity)
        if self.exchange == Exchange.BINANCE:
            return to_binance_granularity(self.granularity)
        if self.exchange == Exchange.COINBASEPRO:
            return str(self.granularity)
        if self.exchange == Exchange.DUMMY:
            return str(self.granularity)
        raise TypeError(f'Unknown exchange "{self.exchange.value}"')
=======
        if self.exchange == Exchange.KUCOIN.value:
            return self.granularity.to_medium
        if self.exchange == Exchange.BINANCE.value:
            return self.granularity.to_short
        if self.exchange == Exchange.COINBASEPRO.value:
            return str(self.granularity.to_integer)
        if self.exchange == Exchange.DUMMY.value:
            return str(self.granularity.to_integer)
        raise TypeError(f'Unknown exchange "{self.exchange}"')
>>>>>>> 02bc8a77

    def getBuyPercent(self):
        try:
            return int(self.buypercent)
        except Exception:  # pylint: disable=broad-except
            return 100

    def getSellPercent(self):
        try:
            return int(self.sellpercent)
        except Exception:  # pylint: disable=broad-except
            return 100

    def getBuyMaxSize(self):
        try:
            return float(self.buymaxsize)
        except Exception:  # pylint: disable=broad-except
            return None

    def getBuyNearHighPcnt(self):
        try:
            return float(self.nobuynearhighpcnt)
        except Exception:  # pylint: disable=broad-except
            return None

    def getDateFromISO8601Str(self, date: str):
        # if date passed from datetime.now() remove milliseconds
        if date.find(".") != -1:
            dt = date.split(".")[0]
            date = dt

        date = date.replace("T", " ") if date.find("T") != -1 else date
        # add time in case only a date is passed in
        new_date_str = f"{date} 00:00:00" if len(date) == 10 else date

        return datetime.strptime(new_date_str, "%Y-%m-%d %H:%M:%S")

    def getHistoricalData(
        self, market, granularity: Granularity, websocket, iso8601start="", iso8601end=""
    ):
        if self.exchange == Exchange.BINANCE:
            api = BPublicAPI(api_url=self.getAPIURL())

            if iso8601start != "" and iso8601end != "":
                return api.getHistoricalData(
                    market,
                    granularity,
                    None,
                    iso8601start,
                    iso8601end,
                )
            else:
                return api.getHistoricalData(
                    market, granularity, websocket
                )
        elif self.exchange == Exchange.KUCOIN:  # returns data from coinbase if not specified
            api = KPublicAPI(api_url=self.getAPIURL())

            if iso8601start != "" and iso8601end == "":
                return api.getHistoricalData(
                    market, granularity.to_medium, iso8601start
                )
            elif iso8601start != "" and iso8601end != "":
                return api.getHistoricalData(
                    market, granularity.to_medium, iso8601start, iso8601end
                )
            else:
                return api.getHistoricalData(market, granularity.to_medium)
        else:  # returns data from coinbase if not specified
            api = CBPublicAPI()

            if iso8601start != "" and iso8601end == "":
                return api.getHistoricalData(
                    market,
                    granularity.to_integer,
                    None,
                    iso8601start,
                )
            elif iso8601start != "" and iso8601end != "":
                return api.getHistoricalData(
                    market,
                    granularity.to_integer,
                    None,
                    iso8601start,
                    iso8601end,
                )
            else:
                return api.getHistoricalData(
                    market, granularity.to_integer, websocket
                )

    def getSmartSwitchDataFrame(
        self,
        app,
        df: pd.DataFrame,
        market,
        granularity: Granularity,
        simstart: str = "",
        simend: str = "",
    ) -> pd.DataFrame:
        if self.isSimulation():
            result_df_cache = df

            simstart = self.getDateFromISO8601Str(simstart)
            simend = self.getDateFromISO8601Str(simend)

            try:
                df_first = None
                df_last = None

                # logger.debug("Row Count (" + str(granularity) + "): " + str(df.shape[0]))
                # if df already has data get first and last record date
                df_first = self.getDateFromISO8601Str(str(df.head(1).index.format()[0]))
                df_last = self.getDateFromISO8601Str(str(df.tail(1).index.format()[0]))

            except Exception:  # pylint: disable=broad-except
                # if df = None create a new data frame
                result_df_cache = pd.DataFrame()

            if df_first is None and df_last is None:
                text_box = TextBox(80, 26)

                if not app.isSimulation() or (
                    app.isSimulation() and not app.simResultOnly()
                ):
                    text_box.singleLine()
                    if self.smart_switch:
                        text_box.center(
                            f"*** Getting smartswitch ({granularity.to_short}) market data ***"
                        )
                    else:
                        text_box.center(
                            f"*** Getting ({granularity.to_short}) market data ***"
                        )

                df_first = simend
                df_first -= timedelta(minutes=((granularity.to_integer / 60) * 200))
                df1 = self.getHistoricalData(
                    market,
                    granularity,
                    None,
                    str(df_first.isoformat()),
                    str(simend.isoformat()),
                )

                result_df_cache = df1
                originalSimStart = self.getDateFromISO8601Str(str(simstart))
                addingExtraCandles = False
                while df_first.isoformat(timespec="milliseconds") > simstart.isoformat(
                    timespec="milliseconds"
                ) or df_first.isoformat(
                    timespec="milliseconds"
                ) > originalSimStart.isoformat(
                    timespec="milliseconds"
                ):

                    end_date = df_first
                    df_first -= timedelta(minutes=(300 * (granularity.to_integer / 60)))

                    if df_first.isoformat(timespec="milliseconds") < simstart.isoformat(
                        timespec="milliseconds"
                    ):
                        df_first = self.getDateFromISO8601Str(str(simstart))

                    df2 = self.getHistoricalData(
                        market,
                        granularity,
                        None,
                        str(df_first.isoformat()),
                        str(end_date.isoformat()),
                    )

                    # check to see if there are an extra 300 candles available to be used, if not just use the original starting point
                    if addingExtraCandles == True and len(df2) <= 0:
                        self.extraCandlesFound = False
                        simstart = originalSimStart
                    else:
                        result_df_cache = pd.concat(
                            [df2.copy(), df1.copy()]
                        ).drop_duplicates()
                        df1 = result_df_cache

                    # create df with 300 candles before the required startdate to match live
                    if df_first.isoformat(
                        timespec="milliseconds"
                    ) == simstart.isoformat(timespec="milliseconds"):
                        if addingExtraCandles == False:
                            simstart -= timedelta(minutes=(300 * (granularity.to_integer / 60)))
                        addingExtraCandles = True
                        self.extraCandlesFound = True

                if not app.isSimulation() or (
                    app.isSimulation() and not app.simResultOnly()
                ):
                    text_box.doubleLine()

            if len(result_df_cache) > 0 and "morning_star" not in result_df_cache:
                result_df_cache.sort_values(by=["date"], ascending=True, inplace=True)

            if self.smart_switch == False:
                if self.extraCandlesFound == False:
                    text_box = TextBox(80, 26)
                    text_box.singleLine()
                    text_box.center(
                        f"{str(self.exchange.value)} is not returning data for the requested start date."
                    )
                    text_box.center(
                        f"Switching to earliest start date: {str(result_df_cache.head(1).index.format()[0])}"
                    )
                    text_box.singleLine()
                    self.simstartdate = str(result_df_cache.head(1).index.format()[0])

            return result_df_cache.copy()

    def getSmartSwitchHistoricalDataChained(
        self,
        _app,
        start: str = "",
        end: str = "",
    ) -> pd.DataFrame:
        market = _app.getMarket()
        granularity = _app.getGranularity()

        if self.isSimulation():
            self.ema1226_15m_cache = self.getSmartSwitchDataFrame(
                _app, self.ema1226_15m_cache, market, Granularity.FIFTEEN_MINUTES, start, end
            )
            self.ema1226_1h_cache = self.getSmartSwitchDataFrame(
                _app, self.ema1226_1h_cache, market, Granularity.ONE_HOUR, start, end
            )
            self.ema1226_6h_cache = self.getSmartSwitchDataFrame(
                _app, self.ema1226_6h_cache, market, Granularity.SIX_HOURS, start, end
            )

            if len(self.ema1226_15m_cache) == 0:
                raise Exception(
                    f"No data return for selected date range {start} - {end}"
                )

            if not self.extraCandlesFound:
                if granularity == Granularity.FIFTEEN_MINUTES:
                    if (
                        self.getDateFromISO8601Str(
                            str(self.ema1226_15m_cache.index.format()[0])
                        ).isoformat()
                        != self.getDateFromISO8601Str(start).isoformat()
                    ):
                        text_box = TextBox(80, 26)
                        text_box.singleLine()
                        text_box.center(
                            f"{str(self.exchange.value)}is not returning data for the requested start date."
                        )
                        text_box.center(
                            f"Switching to earliest start date: {str(self.ema1226_15m_cache.head(1).index.format()[0])}"
                        )
                        text_box.singleLine()
                        self.simstartdate = str(
                            self.ema1226_15m_cache.head(1).index.format()[0]
                        )
                else:
                    if (
                        self.getDateFromISO8601Str(
                            str(self.ema1226_1h_cache.index.format()[0])
                        ).isoformat()
                        != self.getDateFromISO8601Str(start).isoformat()
                    ):
                        text_box = TextBox(80, 26)
                        text_box.singleLine()
                        text_box.center(
                            f"{str(self.exchange.value)} is not returning data for the requested start date."
                        )
                        text_box.center(
                            f"Switching to earliest start date: {str(self.ema1226_1h_cache.head(1).index.format()[0])}"
                        )
                        text_box.singleLine()
                        self.simstartdate = str(
                            self.ema1226_1h_cache.head(1).index.format()[0]
                        )

            if granularity == Granularity.FIFTEEN_MINUTES:
                return self.ema1226_15m_cache
            else:
                return self.ema1226_1h_cache

    def getHistoricalDataChained(
        self, market, granularity: Granularity, max_interations: int = 1
    ) -> pd.DataFrame:
        df1 = self.getHistoricalData(market, granularity, None)

        if max_interations == 1:
            return df1

        def getPreviousDateRange(df: pd.DataFrame = None) -> tuple:
            end_date = df["date"].min() - timedelta(seconds=(granularity.to_integer / 60))
            new_start = df["date"].min() - timedelta(hours=300)
            return (str(new_start).replace(" ", "T"), str(end_date).replace(" ", "T"))

        iterations = 0
        result_df = pd.DataFrame()
        while iterations < (max_interations - 1):
            start_date, end_date = getPreviousDateRange(df1)
            df2 = self.getHistoricalData(
                market, granularity, None, start_date, end_date
            )
            result_df = pd.concat([df2, df1]).drop_duplicates()
            df1 = result_df
            iterations = iterations + 1

        if "date" in result_df:
            result_df.sort_values(by=["date"], ascending=True, inplace=True)

        return result_df

    def getSmartSwitch(self):
        return self.smart_switch

    def is1hEMA1226Bull(self, iso8601end: str = "", websocket=None):
        try:
            if self.isSimulation() and isinstance(self.ema1226_1h_cache, pd.DataFrame):
                df_data = self.ema1226_1h_cache.loc[
                    self.ema1226_1h_cache["date"] <= iso8601end
                ].copy()
            elif self.exchange == Exchange.COINBASEPRO:
                api = CBPublicAPI()
                df_data = api.getHistoricalData(self.market, Granularity.ONE_HOUR.to_integer, websocket)
                self.ema1226_1h_cache = df_data
            elif self.exchange == Exchange.BINANCE:
                api = BPublicAPI(api_url=self.getAPIURL())
                df_data = api.getHistoricalData(self.market, Granularity.ONE_HOUR, websocket)
                self.ema1226_1h_cache = df_data
            elif self.exchange == Exchange.KUCOIN:
                api = KPublicAPI(api_url=self.getAPIURL())
                df_data = api.getHistoricalData(self.market, Granularity.ONE_HOUR.to_medium)
                self.ema1226_1h_cache = df_data
            else:
                return False

            ta = TechnicalAnalysis(df_data)

            if "ema12" not in df_data:
                ta.addEMA(12)

            if "ema26" not in df_data:
                ta.addEMA(26)

            df_last = ta.getDataFrame().copy().iloc[-1, :]
            df_last["bull"] = df_last["ema12"] > df_last["ema26"]

            return bool(df_last["bull"])
        except Exception:
            return False

    def is1hSMA50200Bull(self, iso8601end: str = "", websocket=None):
        try:
            if self.isSimulation() and isinstance(self.sma50200_1h_cache, pd.DataFrame):
                df_data = self.sma50200_1h_cache.loc[
                    self.sma50200_1h_cache["date"] <= iso8601end
                ].copy()
            elif self.exchange == Exchange.COINBASEPRO:
                api = CBPublicAPI()
                df_data = api.getHistoricalData(self.market, Granularity.ONE_HOUR.to_integer, websocket)
                self.sma50200_1h_cache = df_data
            elif self.exchange == Exchange.BINANCE:
                api = BPublicAPI(api_url=self.getAPIURL())
                df_data = api.getHistoricalData(self.market, Granularity.ONE_HOUR, websocket)
                self.sma50200_1h_cache = df_data
            elif self.exchange == Exchange.KUCOIN:
                api = KPublicAPI(api_url=self.getAPIURL())
                df_data = api.getHistoricalData(self.market, Granularity.ONE_HOUR.to_medium)
                self.sma50200_1h_cache = df_data
            else:
                return False

            ta = TechnicalAnalysis(df_data)

            if "sma50" not in df_data:
                ta.addSMA(50)

            if "sma200" not in df_data:
                ta.addSMA(200)

            df_last = ta.getDataFrame().copy().iloc[-1, :]
            df_last["bull"] = df_last["sma50"] > df_last["sma200"]

            return bool(df_last["bull"])
        except Exception:
            return False

    def isCryptoRecession(self, websocket=None):
        try:
            if self.exchange == Exchange.COINBASEPRO:
                api = CBPublicAPI()
<<<<<<< HEAD
                df_data = api.getHistoricalData(self.market, 86400, websocket)
            elif self.exchange == Exchange.BINANCE:
                api = BPublicAPI(api_url=self.getAPIURL())
                df_data = api.getHistoricalData(self.market, "1d", websocket)
            elif self.exchange == Exchange.KUCOIN:
=======
                df_data = api.getHistoricalData(self.market, Granularity.ONE_DAY.to_integer, websocket)
            elif self.exchange == Exchange.BINANCE.value:
                api = BPublicAPI(api_url=self.getAPIURL())
                df_data = api.getHistoricalData(self.market, Granularity.ONE_DAY, websocket)
            elif self.exchange == Exchange.KUCOIN.value:
>>>>>>> 02bc8a77
                api = KPublicAPI(api_url=self.getAPIURL())
                df_data = api.getHistoricalData(self.market, Granularity.ONE_DAY.to_medium)
            else:
                return False  # if there is an API issue, default to False to avoid hard sells

            if len(df_data) <= 200:
                return False  # if there is insufficient data, default to False to avoid hard sells

            ta = TechnicalAnalysis(df_data)
            ta.addSMA(50)
            ta.addSMA(200)
            df_last = ta.getDataFrame().copy().iloc[-1, :]
            df_last["crypto_recession"] = df_last["sma50"] < df_last["sma200"]

            return bool(df_last["crypto_recession"])
        except Exception:
            return False

    def is6hEMA1226Bull(self, iso8601end: str = "", websocket=None):
        try:
            if self.isSimulation() and isinstance(self.ema1226_6h_cache, pd.DataFrame):
                df_data = self.ema1226_6h_cache[
                    (self.ema1226_6h_cache["date"] <= iso8601end)
                ].copy()
            elif self.exchange == Exchange.COINBASEPRO:
                api = CBPublicAPI()
                df_data = api.getHistoricalData(self.market, Granularity.SIX_HOURS.to_integer, websocket)
                self.ema1226_6h_cache = df_data
            elif self.exchange == Exchange.BINANCE:
                api = BPublicAPI(api_url=self.getAPIURL())
                df_data = api.getHistoricalData(self.market, Granularity.SIX_HOURS, websocket)
                self.ema1226_6h_cache = df_data
            elif self.exchange == Exchange.KUCOIN:
                api = KPublicAPI(api_url=self.getAPIURL())
                df_data = api.getHistoricalData(self.market, Granularity.SIX_HOURS.to_medium)
                self.ema1226_6h_cache = df_data
            else:
                return False

            ta = TechnicalAnalysis(df_data)

            if "ema12" not in df_data:
                ta.addEMA(12)

            if "ema26" not in df_data:
                ta.addEMA(26)

            df_last = ta.getDataFrame().copy().iloc[-1, :]
            df_last["bull"] = df_last["ema12"] > df_last["ema26"]

            return bool(df_last["bull"])
        except Exception:
            return False

    def is6hSMA50200Bull(self, websocket):
        try:
            if self.exchange == Exchange.COINBASEPRO:
                api = CBPublicAPI()
<<<<<<< HEAD
                df_data = api.getHistoricalData(self.market, 21600, websocket)
            elif self.exchange == Exchange.BINANCE:
                api = BPublicAPI(api_url=self.getAPIURL())
                df_data = api.getHistoricalData(self.market, "6h", websocket)
            elif self.exchange == Exchange.KUCOIN:
=======
                df_data = api.getHistoricalData(self.market, Granularity.SIX_HOURS.to_integer, websocket)
            elif self.exchange == Exchange.BINANCE.value:
                api = BPublicAPI(api_url=self.getAPIURL())
                df_data = api.getHistoricalData(self.market, Granularity.SIX_HOURS, websocket)
            elif self.exchange == Exchange.KUCOIN.value:
>>>>>>> 02bc8a77
                api = KPublicAPI(api_url=self.getAPIURL())
                df_data = api.getHistoricalData(self.market, Granularity.SIX_HOURS.to_medium)
            else:
                return False

            ta = TechnicalAnalysis(df_data)
            ta.addSMA(50)
            ta.addSMA(200)
            df_last = ta.getDataFrame().copy().iloc[-1, :]
            df_last["bull"] = df_last["sma50"] > df_last["sma200"]
            return bool(df_last["bull"])
        except Exception:
            return False

    def getTicker(self, market, websocket):
        if self.exchange == Exchange.BINANCE:
            api = BPublicAPI(api_url=self.getAPIURL())
            return api.getTicker(market, websocket)

        elif self.exchange == Exchange.KUCOIN:
            api = KPublicAPI(api_url=self.getAPIURL())
            return api.getTicker(market)
        else:  # returns data from coinbase if not specified
            api = CBPublicAPI()
            return api.getTicker(market, websocket)

    def getTime(self):
        if self.exchange == Exchange.COINBASEPRO:
            return CBPublicAPI().getTime()
        elif self.exchange == Exchange.KUCOIN:
            return KPublicAPI(api_url=self.getAPIURL()).getTime()
        elif self.exchange == Exchange.BINANCE:
            try:
                return BPublicAPI().getTime()
            except ReadTimeoutError:
                return ""
        else:
            return ""

    def isLive(self) -> bool:
        return self.is_live == 1

    def isVerbose(self) -> bool:
        return self.is_verbose == 1

    def shouldSaveGraphs(self) -> bool:
        return self.save_graphs == 1

    def isSimulation(self) -> bool:
        return self.is_sim == 1

    def simuluationSpeed(self):
        return self.sim_speed

    def sellUpperPcnt(self):
        return self.sell_upper_pcnt

    def sellLowerPcnt(self):
        return self.sell_lower_pcnt

    def noSellMinPercent(self):
        return self.nosellminpcnt

    def noSellMaxPercent(self):
        return self.nosellmaxpcnt

    def trailingStopLoss(self):
        return self.trailing_stop_loss

    def noBuyNearHighPcnt(self) -> float:
        return self.nobuynearhighpcnt

    def trailingStopLossTrigger(self):
        return self.trailing_stop_loss_trigger

    def allowSellAtLoss(self) -> bool:
        return self.sell_at_loss == 1

    def simResultOnly(self) -> bool:
        return self.simresultonly

    def showConfigBuilder(self) -> bool:
        return self.configbuilder

    def sellAtResistance(self) -> bool:
        return self.sellatresistance

    def autoRestart(self) -> bool:
        return self.autorestart

    def getStats(self) -> bool:
        return self.stats

    def getLastAction(self):
        return self.last_action

    def disableBullOnly(self) -> bool:
        return self.disablebullonly

    def disableBuyNearHigh(self) -> bool:
        return self.disablebuynearhigh

    def disableBuyMACD(self) -> bool:
        return self.disablebuymacd

    def disableBuyEMA(self) -> bool:
        return self.disablebuyema

    def disableBuyOBV(self) -> bool:
        return self.disablebuyobv

    def disableBuyElderRay(self) -> bool:
        return self.disablebuyelderray

    def disableFailsafeFibonacciLow(self) -> bool:
        return self.disablefailsafefibonaccilow

    def disableFailsafeLowerPcnt(self) -> bool:
        return self.disablefailsafelowerpcnt

    def disableProfitbankUpperPcnt(self) -> bool:
        return self.disableprofitbankupperpcnt

    def disableProfitbankReversal(self) -> bool:
        return self.disableprofitbankreversal

    def disableLog(self) -> bool:
        return self.disablelog

    def disableTracker(self) -> bool:
        return self.disabletracker

    def enableInsufficientFundsLogging(self) -> bool:
        return self.enableinsufficientfundslogging

    def enableTelegramBotControl(self) -> bool:
        return self.enabletelegrambotcontrol

    def enableML(self) -> bool:
        return self.enableml

    def enableWebsocket(self) -> bool:
        return self.websocket

    def enabledLogBuySellInJson(self) -> bool:
        return self.logbuysellinjson

    def setGranularity(self, granularity: Granularity):
        self.granularity = granularity

    def compare(self, val1, val2, label="", precision=2):
        if val1 > val2:
            if label == "":
                return f"{truncate(val1, precision)} > {truncate(val2, precision)}"
            else:
                return f"{label}: {truncate(val1, precision)} > {truncate(val2, precision)}"
        if val1 < val2:
            if label == "":
                return f"{truncate(val1, precision)} < {truncate(val2, precision)}"
            else:
                return f"{label}: {truncate(val1, precision)} < {truncate(val2, precision)}"
        else:
            if label == "":
                return f"{truncate(val1, precision)} = {truncate(val2, precision)}"
            else:
                return f"{label}: {truncate(val1, precision)} = {truncate(val2, precision)}"

    def getLastBuy(self) -> dict:
        """Retrieves the last exchange buy order and returns a dictionary"""

        try:
            if self.exchange == Exchange.COINBASEPRO:
                api = CBAuthAPI(
                    self.getAPIKey(),
                    self.getAPISecret(),
                    self.getAPIPassphrase(),
                    self.getAPIURL(),
                )
                orders = api.getOrders(self.getMarket(), "", "done")

                if len(orders) == 0:
                    return None

                last_order = orders.tail(1)
                if last_order["action"].values[0] != "buy":
                    return None

                return {
                    "side": "buy",
                    "market": self.getMarket(),
                    "size": float(last_order["size"]),
                    "filled": float(last_order["filled"]),
                    "price": float(last_order["price"]),
                    "fee": float(last_order["fees"]),
                    "date": str(
                        pd.DatetimeIndex(
                            pd.to_datetime(last_order["created_at"]).dt.strftime(
                                "%Y-%m-%dT%H:%M:%S.%Z"
                            )
                        )[0]
                    ),
                }
            elif self.exchange == Exchange.KUCOIN:
                api = KAuthAPI(
                    self.getAPIKey(),
                    self.getAPISecret(),
                    self.getAPIPassphrase(),
                    self.getAPIURL(),
                )
                orders = api.getOrders(self.getMarket(), "", "done")

                if len(orders) == 0:
                    return None

                last_order = orders.tail(1)
                if last_order["action"].values[0] != "buy":
                    return None

                return {
                    "side": "buy",
                    "market": self.getMarket(),
                    "size": float(last_order["size"]),
                    "filled": float(last_order["filled"]),
                    "price": float(last_order["price"]),
                    "fee": float(last_order["fees"]),
                    "date": str(
                        pd.DatetimeIndex(
                            pd.to_datetime(last_order["created_at"]).dt.strftime(
                                "%Y-%m-%dT%H:%M:%S.%Z"
                            )
                        )[0]
                    ),
                }
            elif self.exchange == Exchange.BINANCE:
                api = BAuthAPI(
                    self.getAPIKey(),
                    self.getAPISecret(),
                    self.getAPIURL(),
                    recv_window=self.recv_window,
                )
                orders = api.getOrders(self.getMarket())

                if len(orders) == 0:
                    return None

                last_order = orders.tail(1)
                if last_order["action"].values[0] != "buy":
                    return None

                return {
                    "side": "buy",
                    "market": self.getMarket(),
                    "size": float(last_order["size"]),
                    "filled": float(last_order["filled"]),
                    "price": float(last_order["price"]),
                    "fees": float(last_order["size"] * 0.001),
                    "date": str(
                        pd.DatetimeIndex(
                            pd.to_datetime(last_order["created_at"]).dt.strftime(
                                "%Y-%m-%dT%H:%M:%S.%Z"
                            )
                        )[0]
                    ),
                }
            else:
                return None
        except Exception:
            return None

    def getTakerFee(self):
        if self.isSimulation() is True and self.exchange == Exchange.COINBASEPRO:
            return 0.005  # default lowest fee tier
        elif self.isSimulation() is True and self.exchange == Exchange.BINANCE:
            return 0.001  # default lowest fee tier
        elif self.isSimulation() is True and self.exchange == Exchange.KUCOIN:
            return 0.0015  # default lowest fee tier
        elif self.takerfee > 0.0:
            return self.takerfee
        elif self.exchange == Exchange.COINBASEPRO:
            api = CBAuthAPI(
                self.getAPIKey(),
                self.getAPISecret(),
                self.getAPIPassphrase(),
                self.getAPIURL(),
            )
            self.takerfee = api.getTakerFee()
            return self.takerfee
        elif self.exchange == Exchange.BINANCE:
            api = BAuthAPI(
                self.getAPIKey(),
                self.getAPISecret(),
                self.getAPIURL(),
                recv_window=self.recv_window,
            )
            self.takerfee = api.getTakerFee()
            return self.takerfee
        elif self.exchange == Exchange.KUCOIN:
            api = KAuthAPI(
                self.getAPIKey(),
                self.getAPISecret(),
                self.getAPIPassphrase(),
                self.getAPIURL(),
            )
            self.takerfee = api.getTakerFee()
            return self.takerfee
        else:
            return 0.005

    def getMakerFee(self):
        if self.exchange == Exchange.COINBASEPRO:
            api = CBAuthAPI(
                self.getAPIKey(),
                self.getAPISecret(),
                self.getAPIPassphrase(),
                self.getAPIURL(),
            )
            return api.getMakerFee()
        elif self.exchange == Exchange.BINANCE:
            api = BAuthAPI(
                self.getAPIKey(),
                self.getAPISecret(),
                self.getAPIURL(),
                recv_window=self.recv_window,
            )
            return api.getMakerFee()
        elif self.exchange == Exchange.KUCOIN:
            api = KAuthAPI(
                self.getAPIKey(),
                self.getAPISecret(),
                self.getAPIPassphrase(),
                self.getAPIURL(),
            )
            return api.getMakerFee()
        else:
            return 0.005

    def marketBuy(self, market, quote_currency, buy_percent=100):
        if self.is_live == 1:
            if isinstance(buy_percent, int):
                if buy_percent > 0 and buy_percent < 100:
                    quote_currency = (buy_percent / 100) * quote_currency

            if self.exchange == Exchange.COINBASEPRO:
                api = CBAuthAPI(
                    self.getAPIKey(),
                    self.getAPISecret(),
                    self.getAPIPassphrase(),
                    self.getAPIURL(),
                )
                return api.marketBuy(market, float(truncate(quote_currency, 2)))
            elif self.exchange == Exchange.KUCOIN:
                api = KAuthAPI(
                    self.getAPIKey(),
                    self.getAPISecret(),
                    self.getAPIPassphrase(),
                    self.getAPIURL(),
                )
                return api.marketBuy(market, float(truncate(quote_currency, 2)))
            elif self.exchange == Exchange.BINANCE:
                api = BAuthAPI(
                    self.getAPIKey(),
                    self.getAPISecret(),
                    self.getAPIURL(),
                    recv_window=self.recv_window,
                )
                return api.marketBuy(market, quote_currency)
            else:
                return None

    def marketSell(self, market, base_currency, sell_percent=100):
        if self.is_live == 1:
            if isinstance(sell_percent, int):
                if sell_percent > 0 and sell_percent < 100:
                    base_currency = (sell_percent / 100) * base_currency
                if self.exchange == Exchange.COINBASEPRO:
                    api = CBAuthAPI(
                        self.getAPIKey(),
                        self.getAPISecret(),
                        self.getAPIPassphrase(),
                        self.getAPIURL(),
                    )
                    return api.marketSell(market, base_currency)
                elif self.exchange == Exchange.BINANCE:
                    api = BAuthAPI(
                        self.getAPIKey(),
                        self.getAPISecret(),
                        self.getAPIURL(),
                        recv_window=self.recv_window,
                    )
                    return api.marketSell(market, base_currency)
                elif self.exchange == Exchange.KUCOIN:
                    api = KAuthAPI(
                        self.getAPIKey(),
                        self.getAPISecret(),
                        self.getAPIPassphrase(),
                        self.getAPIURL(),
                    )
                    return api.marketSell(market, base_currency)
            else:
                return None

    def setMarket(self, market):
        if self.exchange == Exchange.BINANCE:
            self.market, self.base_currency, self.quote_currency = binanceParseMarket(
                market
            )

        elif self.exchange == Exchange.COINBASEPRO:
            (
                self.market,
                self.base_currency,
                self.quote_currency,
            ) = coinbaseProParseMarket(market)

        elif self.exchange == Exchange.KUCOIN:
            (self.market, self.base_currency, self.quote_currency) = kucoinParseMarket(
                market
            )

        return (self.market, self.base_currency, self.quote_currency)

    def setLive(self, flag):
        if isinstance(flag, int) and flag in [0, 1]:
            self.is_live = flag

    def setNoSellAtLoss(self, flag):
        if isinstance(flag, int) and flag in [0, 1]:
            self.sell_at_loss = flag

    def startApp(self, app, account, last_action="", banner=True):
        if (
            banner
            and not app.isSimulation()
            or (app.isSimulation() and not app.simResultOnly())
        ):
            self._generate_banner()

        self.appStarted = True
        # run the first job immediately after starting
        if self.isSimulation():
            if self.simuluationSpeed() in ["fast-sample", "slow-sample"]:
                tradingData = pd.DataFrame()

                attempts = 0

                if self.simstartdate is not None and self.simenddate is not None:

                    startDate = self.getDateFromISO8601Str(self.simstartdate)

                    if self.simenddate == "now":
                        endDate = self.getDateFromISO8601Str(str(datetime.now()))
                    else:
                        endDate = self.getDateFromISO8601Str(self.simenddate)

                elif self.simstartdate is not None and self.simenddate is None:
                    # date = self.simstartdate.split('-')
                    startDate = self.getDateFromISO8601Str(self.simstartdate)
                    endDate = startDate + timedelta(
                        minutes=(self.getGranularity().to_integer / 60) * 300
                    )

                elif self.simenddate is not None and self.simstartdate is None:
                    if self.simenddate == "now":
                        endDate = self.getDateFromISO8601Str(str(datetime.now()))
                    else:
                        endDate = self.getDateFromISO8601Str(self.simenddate)

                    startDate = endDate - timedelta(
                        minutes=(self.getGranularity().to_integer / 60) * 300
                    )

                else:
                    endDate = self.getDateFromISO8601Str(
                        str(pd.Series(datetime.now()).dt.round(freq="H")[0])
                    )
                    if self.getExchange() == Exchange.COINBASEPRO:
                        endDate -= timedelta(
                            hours=random.randint(0, 8760 * 3)
                        )  # 3 years in hours
                    else:
                        endDate -= timedelta(hours=random.randint(0, 8760 * 1))

                    startDate = self.getDateFromISO8601Str(str(endDate))
                    startDate -= timedelta(minutes=(self.getGranularity().to_integer / 60) * 300)

                while len(tradingData) < 300 and attempts < 10:
                    if endDate.isoformat() > datetime.now().isoformat():
                        endDate = datetime.now()
                    if self.smart_switch == 1:
                        tradingData = self.getSmartSwitchHistoricalDataChained(
                            self.market,
                            self.getGranularity(),
                            str(startDate),
                            str(endDate),
                        )

                    else:
                        tradingData = self.getSmartSwitchDataFrame(
                            app,
                            tradingData,
                            self.market,
                            self.getGranularity(),
                            startDate.isoformat(),
                            endDate.isoformat(),
                        )

                    attempts += 1

                if self.extraCandlesFound:
                    self.simstartdate = str(startDate)
                    self.simenddate = str(endDate)

                self.extraCandlesFound = True

                if len(tradingData) < 300:
                    raise Exception(
                        "Unable to retrieve 300 random sets of data between "
                        + str(startDate)
                        + " and "
                        + str(endDate)
                        + " in 10 attempts."
                    )

                if banner:
                    text_box = TextBox(80, 26)
                    startDate = str(startDate.isoformat())
                    endDate = str(endDate.isoformat())
                    text_box.line("Sampling start", str(startDate))
                    text_box.line("Sampling end", str(endDate))
                    if self.simstartdate != None and len(tradingData) < 300:
                        text_box.center("WARNING: Using less than 300 intervals")
                        text_box.line("Interval size", str(len(tradingData)))
                    text_box.doubleLine()

            else:
                tradingData = pd.DataFrame()

                startDate = self.getDateFromISO8601Str(str(datetime.now()))
                startDate -= timedelta(minutes=(self.getGranularity().to_integer / 60) * 2)
                endDate = startDate
                startDate = pd.Series(startDate).dt.round(freq="H")[0]
                endDate = pd.Series(endDate).dt.round(freq="H")[0]
                startDate -= timedelta(minutes=(self.getGranularity().to_integer / 60) * 300)

                if endDate.isoformat() > datetime.now().isoformat():
                    endDate = datetime.now()

                tradingData = self.getSmartSwitchDataFrame(
                    app,
                    tradingData,
                    self.getMarket(),
                    self.getGranularity(),
                    self.getDateFromISO8601Str(str(startDate)).isoformat(),
                    endDate.isoformat(),
                )
                if self.extraCandlesFound:
                    self.simstartdate = str(pd.Series(startDate).dt.round(freq="H")[0])
                    self.simenddate = str(pd.Series(endDate).dt.round(freq="H")[0])

                self.extraCandlesFound = True

            return tradingData

    def notifyTelegram(self, msg: str) -> None:
        """
        Send a given message to preconfigured Telegram. If the telegram isn't enabled, e.g. via `--disabletelegram`,
        this method does nothing and returns immediately.
        """

        if self.disabletelegram or not self.telegram:
            return

        assert self._chat_client is not None

        self._chat_client.send(msg)

    def _generate_banner(self) -> None:
        text_box = TextBox(80, 26)
        text_box.singleLine()
        text_box.center("Python Crypto Bot")
        text_box.singleLine()
        text_box.line("Release", self.getVersionFromREADME())
        text_box.singleLine()

        if self.isVerbose():
            text_box.line("Market", self.getMarket())
            text_box.line("Granularity", str(self.getGranularity()) + " seconds")
            text_box.singleLine()

        if self.isLive():
            text_box.line("Bot Mode", "LIVE - live trades using your funds!")
        else:
            text_box.line("Bot Mode", "TEST - test trades using dummy funds :)")

        text_box.line("Bot Started", str(datetime.now()))
        text_box.line("Exchange", str(self.exchange.value))
        text_box.doubleLine()

        if self.sellUpperPcnt() != None:
            text_box.line(
                "Sell Upper", str(self.sellUpperPcnt()) + "%  --sellupperpcnt  <pcnt>"
            )

        if self.sellLowerPcnt() != None:
            text_box.line(
                "Sell Lower", str(self.sellLowerPcnt()) + "%  --selllowerpcnt  <pcnt>"
            )

        if self.noSellMaxPercent() != None:
            text_box.line(
                "No Sell Max",
                str(self.noSellMaxPercent()) + "%  --nosellmaxpcnt  <pcnt>",
            )

        if self.noSellMinPercent() != None:
            text_box.line(
                "No Sell Min",
                str(self.noSellMinPercent()) + "%  --nosellminpcnt  <pcnt>",
            )

        if self.trailingStopLoss() != None:
            text_box.line(
                "Trailing Stop Loss",
                str(self.trailingStopLoss()) + "%  --trailingstoploss  <pcnt>",
            )

        if self.trailingStopLossTrigger() != None:
            text_box.line(
                "Trailing Stop Loss Trg",
                str(self.trailingStopLossTrigger()) + "%  --trailingstoplosstrigger",
            )

        text_box.line("Sell At Loss", str(self.allowSellAtLoss()) + "  --sellatloss ")
        text_box.line(
            "Sell At Resistance", str(self.sellAtResistance()) + "  --sellatresistance"
        )
        text_box.line(
            "Trade Bull Only", str(not self.disableBullOnly()) + "  --disablebullonly"
        )
        text_box.line(
            "Allow Buy Near High",
            str(not self.disableBuyNearHigh()) + "  --disablebuynearhigh",
        )
        if self.disableBuyNearHigh():
            text_box.line(
                "No Buy Near High Pcnt",
                str(self.noBuyNearHighPcnt()) + "%  --nobuynearhighpcnt <pcnt>",
            )
        text_box.line(
            "Use Buy MACD", str(not self.disableBuyMACD()) + "  --disablebuymacd"
        )
        text_box.line(
            "Use Buy EMA", str(not self.disableBuyEMA()) + "  --disablebuyema"
        )
        text_box.line(
            "Use Buy OBV", str(not self.disableBuyOBV()) + "  --disablebuyobv"
        )
        text_box.line(
            "Use Buy Elder-Ray",
            str(not self.disableBuyElderRay()) + "  --disablebuyelderray",
        )
        text_box.line(
            "Sell Fibonacci Low",
            str(not self.disableFailsafeFibonacciLow())
            + "  --disablefailsafefibonaccilow",
        )

        if self.sellLowerPcnt() != None:
            text_box.line(
                "Sell Lower Pcnt",
                str(not self.disableFailsafeLowerPcnt())
                + "  --disablefailsafelowerpcnt",
            )

        if self.sellUpperPcnt() != None:
            text_box.line(
                "Sell Upper Pcnt",
                str(not self.disableFailsafeLowerPcnt())
                + "  --disableprofitbankupperpcnt",
            )

        text_box.line(
            "Candlestick Reversal",
            str(not self.disableProfitbankReversal()) + "  --disableprofitbankreversal",
        )
        text_box.line("Telegram", str(not self.disabletelegram) + "  --disabletelegram")
        text_box.line("Log", str(not self.disableLog()) + "  --disablelog")
        text_box.line("Tracker", str(not self.disableTracker()) + "  --disabletracker")
        text_box.line("Auto restart Bot", str(self.autoRestart()) + "  --autorestart")
        text_box.line("Web Socket", str(self.websocket) + "  --websocket")
        text_box.line(
            "Insufficient Funds Logging",
            str(self.enableinsufficientfundslogging)
            + "  --enableinsufficientfundslogging",
        )
        text_box.line(
            "Log Buy and Sell orders in JSON",
            str(self.logbuysellinjson) + "  --logbuysellinjson"
        )

        if self.getBuyMaxSize():
            text_box.line(
                "Max Buy Size", str(self.getBuyMaxSize()) + "  --buymaxsize <size>"
            )

        if self.disablebuyema and self.disablebuymacd:
            text_box.center(
                "WARNING : EMA and MACD indicators disabled, no buy events will happen"
            )

        text_box.doubleLine()<|MERGE_RESOLUTION|>--- conflicted
+++ resolved
@@ -171,27 +171,15 @@
             return df.tail(1)
 
     def printGranularity(self) -> str:
-<<<<<<< HEAD
         if self.exchange == Exchange.KUCOIN:
-            return to_kucoin_granularity(self.granularity)
+            return self.granularity.to_medium
         if self.exchange == Exchange.BINANCE:
-            return to_binance_granularity(self.granularity)
+            return self.granularity.to_short
         if self.exchange == Exchange.COINBASEPRO:
-            return str(self.granularity)
+            return str(self.granularity.to_integer)
         if self.exchange == Exchange.DUMMY:
-            return str(self.granularity)
+            return str(self.granularity.to_integer)
         raise TypeError(f'Unknown exchange "{self.exchange.value}"')
-=======
-        if self.exchange == Exchange.KUCOIN.value:
-            return self.granularity.to_medium
-        if self.exchange == Exchange.BINANCE.value:
-            return self.granularity.to_short
-        if self.exchange == Exchange.COINBASEPRO.value:
-            return str(self.granularity.to_integer)
-        if self.exchange == Exchange.DUMMY.value:
-            return str(self.granularity.to_integer)
-        raise TypeError(f'Unknown exchange "{self.exchange}"')
->>>>>>> 02bc8a77
 
     def getBuyPercent(self):
         try:
@@ -584,19 +572,11 @@
         try:
             if self.exchange == Exchange.COINBASEPRO:
                 api = CBPublicAPI()
-<<<<<<< HEAD
-                df_data = api.getHistoricalData(self.market, 86400, websocket)
+                df_data = api.getHistoricalData(self.market, Granularity.ONE_DAY.to_integer, websocket)
             elif self.exchange == Exchange.BINANCE:
                 api = BPublicAPI(api_url=self.getAPIURL())
-                df_data = api.getHistoricalData(self.market, "1d", websocket)
+                df_data = api.getHistoricalData(self.market, Granularity.ONE_DAY, websocket)
             elif self.exchange == Exchange.KUCOIN:
-=======
-                df_data = api.getHistoricalData(self.market, Granularity.ONE_DAY.to_integer, websocket)
-            elif self.exchange == Exchange.BINANCE.value:
-                api = BPublicAPI(api_url=self.getAPIURL())
-                df_data = api.getHistoricalData(self.market, Granularity.ONE_DAY, websocket)
-            elif self.exchange == Exchange.KUCOIN.value:
->>>>>>> 02bc8a77
                 api = KPublicAPI(api_url=self.getAPIURL())
                 df_data = api.getHistoricalData(self.market, Granularity.ONE_DAY.to_medium)
             else:
@@ -655,19 +635,11 @@
         try:
             if self.exchange == Exchange.COINBASEPRO:
                 api = CBPublicAPI()
-<<<<<<< HEAD
-                df_data = api.getHistoricalData(self.market, 21600, websocket)
+                df_data = api.getHistoricalData(self.market, Granularity.SIX_HOURS.to_integer, websocket)
             elif self.exchange == Exchange.BINANCE:
                 api = BPublicAPI(api_url=self.getAPIURL())
-                df_data = api.getHistoricalData(self.market, "6h", websocket)
+                df_data = api.getHistoricalData(self.market, Granularity.SIX_HOURS, websocket)
             elif self.exchange == Exchange.KUCOIN:
-=======
-                df_data = api.getHistoricalData(self.market, Granularity.SIX_HOURS.to_integer, websocket)
-            elif self.exchange == Exchange.BINANCE.value:
-                api = BPublicAPI(api_url=self.getAPIURL())
-                df_data = api.getHistoricalData(self.market, Granularity.SIX_HOURS, websocket)
-            elif self.exchange == Exchange.KUCOIN.value:
->>>>>>> 02bc8a77
                 api = KPublicAPI(api_url=self.getAPIURL())
                 df_data = api.getHistoricalData(self.market, Granularity.SIX_HOURS.to_medium)
             else:
