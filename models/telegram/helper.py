""" Telegram Bot Helper """
import os
import platform
import subprocess
import json

from time import sleep
from datetime import datetime
from typing import List
from telegram import InlineKeyboardMarkup, Update
from telegram.ext.callbackcontext import CallbackContext


class TelegramHelper:
    """ Telegram Bot Helper """
    def __init__(self, datafolder, config, configfile) -> None:
        self.datafolder = datafolder
        self.data = {}
        self.config = config
        self.config_file = configfile
        self.settings = {}
        self.use_default_scanner = True
        self.atr72pcnt = 2.0
        self.enableleverage = False
        self.maxbotcount = 0
        self.autoscandelay = 0
        self.enable_buy_next = True
        self.autostart = False

        self.load_config()

    def load_config(self):
        ''' Load/Reread config file from file '''
        self.read_config()

        if "scanner" in self.config:

            self.atr72pcnt = (
                self.config["scanner"]["atr72_pcnt"]
                if "atr72_pcnt" in self.config["scanner"]
                else self.atr72pcnt
            )
            self.enableleverage = (
                self.config["scanner"]["enableleverage"]
                if "enableleverage" in self.config["scanner"]
                else self.enableleverage
            )
            self.use_default_scanner = (
                bool(self.config["scanner"]["use_default_scanner"])
                if "use_default_scanner" in self.config["scanner"]
                else self.use_default_scanner
            )
            self.maxbotcount = (
                self.config["scanner"]["maxbotcount"]
                if "maxbotcount" in self.config["scanner"]
                else self.maxbotcount
            )
            self.autoscandelay = (
                self.config["scanner"]["autoscandelay"]
                if "autoscandelay" in self.config["scanner"]
                else 0
            )
            self.enable_buy_next = (
                self.config["scanner"]["enable_buy_next"]
                if "enable_buy_next" in self.config["scanner"]
                else True
            )

    def send_telegram_message(
        self, update: Update , reply, markup: InlineKeyboardMarkup = None, context: CallbackContext = None
    ):
        ''' Send telegram messages '''
        try:
            query = update.callback_query
            query.answer()
        except:
            pass
        try:
            if markup is None:
                query.edit_message_text(reply, parse_mode="HTML")
            else:
                query.edit_message_text(reply, reply_markup=markup, parse_mode="HTML")
        except Exception as err:
            try:
                context.bot.edit_message_text(chat_id=update.effective_message.chat_id,
                                message_id=update.effective_message.message_id,
                                text=reply,
                                reply_markup=markup,
                                parse_mode="HTML")
            except:
                context.bot.send_message(chat_id=update.effective_message.chat_id,
                                text=reply,
                                reply_markup=markup,
                                parse_mode="HTML")

    def read_data(self, name: str = "data.json") -> bool:
        ''' Read data from json file '''
        try:
            fname = name if name.__contains__(".json") else f"{name}.json"
            with open(
                os.path.join(self.datafolder, "telegram_data", fname),
                "r",
                encoding="utf8",
            ) as json_file:
                self.data = json.load(json_file)
        except FileNotFoundError:
            return False
        except json.decoder.JSONDecodeError:
            return False

        return True

    def write_data(self, name: str = "data.json") -> None:
        ''' Write data to json file '''
        fname = name if name.__contains__(".json") else f"{name}.json"
        try:
            with open(
                os.path.join(self.datafolder, "telegram_data", fname),
                "w",
                encoding="utf8",
            ) as outfile:
                json.dump(self.data, outfile, indent=4)
        except:
            with open(
                os.path.join(self.datafolder, "telegram_data", fname),
                "w",
                encoding="utf8",
            ) as outfile:
                json.dump(self.data, outfile, indent=4)

    def read_config(self):
        ''' Read config file '''
        try:
            with open(
                os.path.join(self.config_file), "r", encoding="utf8"
            ) as json_file:
                self.config = json.load(json_file)
        except FileNotFoundError:
            return
        except json.decoder.JSONDecodeError:
            return

    def write_config(self):
        ''' Write config file '''
        try:
            with open(
                os.path.join(self.config_file),
                "w",
                encoding="utf8",
            ) as outfile:
                json.dump(self.config, outfile, indent=4)
        except:
            return

    def get_all_bot_list(self) -> List[str]:
        """Return ALL contents of telegram_data folder"""
        jsonfiles = sorted(os.listdir(os.path.join(self.datafolder, "telegram_data")))

        i = len(jsonfiles) - 1
        while i >= 0:
            if (
                jsonfiles[i] == "data.json"
                or jsonfiles[i].__contains__("output.json")
                or jsonfiles[i].__contains__(".csv")
                or jsonfiles[i] == "settings.json"
            ):
                jsonfiles.pop(i)
            else:
                while self.read_data(jsonfiles[i]) is False:
                    sleep(0.1)
            i -= 1
        jsonfiles.sort()
        return [
            x.replace(".json", "") if x.__contains__(".json") else x for x in jsonfiles
        ]

    def get_active_bot_list(self, state: str = "active") -> List[str]:
        """Return contents of telegram_data folder"""
        jsonfiles = self.get_all_bot_list()

        i = len(jsonfiles) - 1
        while i >= 0:
            while self.read_data(jsonfiles[i]) is False:
                sleep(0.2)
            if "botcontrol" in self.data:
                if not self.data["botcontrol"]["status"] == state:
                    jsonfiles.pop(i)
            i -= 1
        jsonfiles.sort()
        return [
            x.replace(".json", "") if x.__contains__(".json") else x for x in jsonfiles
        ]

    def get_active_bot_list_with_open_orders(self, state: str = "active") -> List[str]:
        """Return contents of telegram_data folder active bots with an open order"""
        jsonfiles = self.get_all_bot_list()

        i = len(jsonfiles) - 1
        while i >= 0:
            while self.read_data(jsonfiles[i]) is False:
                sleep(0.1)
            if "botcontrol" in self.data:
                margin_string = str(self.data["margin"]).strip()
                if (
                    not self.data["botcontrol"]["status"] == state
                    and margin_string != ""
                ):
                    jsonfiles.pop(i)
            i -= 1
        jsonfiles.sort()
        return [
            x.replace(".json", "") if x.__contains__(".json") else x for x in jsonfiles
        ]

    def get_hung_bot_list(self, state: str = "active") -> List[str]:
        """Return contents of telegram_data folder - working out which are hung bots"""
        jsonfiles = self.get_all_bot_list()

        i = len(jsonfiles) - 1
        while i >= 0:
<<<<<<< HEAD
            while self.read_data(jsonfiles[i]) is False:
                sleep(0.2)
            if "botcontrol" in self.data:
                last_ping = datetime.strptime(
                    self.data["botcontrol"]["watchdog_ping"], "%Y-%m-%dT%H:%M:%S.%f"
                )
                current_dt = datetime.now()
                ping_delta = int((current_dt - last_ping).total_seconds())
                if self.data["botcontrol"]["status"] == state and ping_delta < 600:
                    jsonfiles.pop(i)
=======
            if jsonfiles[i] == "data.json" or jsonfiles[i].__contains__("output.json") or jsonfiles[i].__contains__(".csv"):
                jsonfiles.pop(i)
            else:
                while self.read_data(jsonfiles[i]) == False:
                    sleep(0.2)
                # self.read_data(jsonfiles[i])
                if "botcontrol" in self.data:
                    if "watchdog_ping" in self.data["botcontrol"]:
                        last_ping = datetime.strptime(self.data["botcontrol"]["watchdog_ping"], "%Y-%m-%dT%H:%M:%S.%f")
                        current_dt = datetime.now()
                        ping_delta = int((current_dt - last_ping).total_seconds())
                        if (self.data["botcontrol"]["status"] == state and ping_delta < 600):
                            jsonfiles.pop(i)
                    else:
                        start_time = datetime.strptime(self.data["botcontrol"]["started"], "%Y-%m-%dT%H:%M:%S.%f")
                        current_dt = datetime.now()
                        start_delta = int((current_dt - start_time).total_seconds())
                        if (self.data["botcontrol"]["status"] == state and start_delta < 300):
                            jsonfiles.pop(i)
>>>>>>> 2149c61b
            i -= 1
        jsonfiles.sort()
        return [
            x.replace(".json", "") if x.__contains__(".json") else x for x in jsonfiles
        ]

    def is_bot_running(self, pair) -> bool:
        ''' Check is bot running (pair.json file exists)'''
        if os.path.isfile(
            os.path.join(self.datafolder, "telegram_data", f"{pair}.json")
        ):
            return True

        return False

    def get_running_bot_exchange(self, pair) -> str:
        ''' Get bots exchange '''
        if self.read_data(f"{pair}.json") is True:
            return self.data["exchange"]
        return "None"

    def start_process(
        self,
        pair,
        exchange,
        overrides,
        startmethod: str = "telegram",
        return_output: bool = False,
    ):
        """Start a new subprocess"""

        if self.is_bot_running(pair):
            return False

        if return_output is True:
            return subprocess.getoutput(
                f"python3 pycryptobot.py --exchange {exchange} --market {pair} {overrides}"
            )

        command = "python3 pycryptobot.py"
        command = f"{command} --startmethod {startmethod}"

        if pair != "":
            command = f"{command} --market {pair}"
        if exchange != "":
            command = f"{command} --exchange {exchange}"

        if platform.system() == "Windows":
            os.system(
                f"start powershell -Command $host.UI.RawUI.WindowTitle = '{pair}' ; "
                f"{command} --logfile './logs/{exchange}-{pair}-{datetime.now().date()}.log' "\
                    f"{overrides}"
            )
        else:
            subprocess.Popen(
                f"{command} --logfile './logs/{exchange}-{pair}-{datetime.now().date()}.log' "\
                    f"{overrides}",
                shell=True,
            )

        return True

    def update_bot_control(self, pair, status) -> bool:
        """used to update bot json files for controlling state"""
        self.read_data(pair)

        if "botcontrol" in self.data:
            self.data["botcontrol"]["status"] = status
            self.write_data(pair)
            return True

        return False

    def stop_running_bot(self, pair, state, is_open: bool = False):
        ''' Stop current runnning bots '''
        if self.is_bot_running(pair):
            done = False
            while done is False:
                try:
                    self.read_data(pair)
                    if is_open:
                        self.update_bot_control(pair, state)
                    elif "margin" in self.data and self.data["margin"] == " ":
                        self.update_bot_control(pair, state)
                    done = True
                except:
                    pass<|MERGE_RESOLUTION|>--- conflicted
+++ resolved
@@ -218,24 +218,8 @@
 
         i = len(jsonfiles) - 1
         while i >= 0:
-<<<<<<< HEAD
             while self.read_data(jsonfiles[i]) is False:
                 sleep(0.2)
-            if "botcontrol" in self.data:
-                last_ping = datetime.strptime(
-                    self.data["botcontrol"]["watchdog_ping"], "%Y-%m-%dT%H:%M:%S.%f"
-                )
-                current_dt = datetime.now()
-                ping_delta = int((current_dt - last_ping).total_seconds())
-                if self.data["botcontrol"]["status"] == state and ping_delta < 600:
-                    jsonfiles.pop(i)
-=======
-            if jsonfiles[i] == "data.json" or jsonfiles[i].__contains__("output.json") or jsonfiles[i].__contains__(".csv"):
-                jsonfiles.pop(i)
-            else:
-                while self.read_data(jsonfiles[i]) == False:
-                    sleep(0.2)
-                # self.read_data(jsonfiles[i])
                 if "botcontrol" in self.data:
                     if "watchdog_ping" in self.data["botcontrol"]:
                         last_ping = datetime.strptime(self.data["botcontrol"]["watchdog_ping"], "%Y-%m-%dT%H:%M:%S.%f")
@@ -249,7 +233,6 @@
                         start_delta = int((current_dt - start_time).total_seconds())
                         if (self.data["botcontrol"]["status"] == state and start_delta < 300):
                             jsonfiles.pop(i)
->>>>>>> 2149c61b
             i -= 1
         jsonfiles.sort()
         return [
