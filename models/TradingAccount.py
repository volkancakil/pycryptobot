"""Live or test trading account"""

import re
from datetime import datetime

import numpy as np
import pandas as pd

from models.PyCryptoBot import truncate
from models.exchange.ExchangesEnum import Exchange
from models.exchange.binance import AuthAPI as BAuthAPI
from models.exchange.coinbase_pro import AuthAPI as CBAuthAPI
from models.exchange.kucoin import AuthAPI as KAuthAPI


class TradingAccount:
    def __init__(self, app=None):
        """Trading account object model

        Parameters
        ----------
        app : object
            PyCryptoBot object
        """

        # config needs to be a dictionary, empty or otherwise
        if app is None:
            raise TypeError("App is not a PyCryptoBot object.")

        # if trading account is for testing it will be instantiated with a balance of 1000
        self.balance = pd.DataFrame(
            [[app.getQuoteCurrency(), 0, 0, 0], [app.getBaseCurrency(), 0, 0, 0]],
            columns=["currency", "balance", "hold", "available"],
        )

        self.app = app

        if app.isLive():
            self.mode = "live"
        else:
            self.mode = "test"

        self.quotebalance = self.getBalance(app.getQuoteCurrency())
        self.basebalance = self.getBalance(app.getBaseCurrency())

        self.orders = pd.DataFrame()

    def __convertStatus(self, val):
        if val == "filled":
            return "done"
        else:
            return val

    def _checkMarketSyntax(self, market):
        """Check that the market is syntactically correct

        Parameters
        ----------
        market : str
            market to check
        """
        if self.app.getExchange() == Exchange.COINBASEPRO.value and market != "":
            p = re.compile(r"^[1-9A-Z]{2,5}\-[1-9A-Z]{2,5}$")
            if not p.match(market):
                raise TypeError("Coinbase Pro market is invalid.")
<<<<<<< HEAD
        elif self.app.getExchange() == "binance":
            p = re.compile(r"^[1-9A-Z]{5,12}$")
=======
        elif self.app.getExchange() == Exchange.BINANCE.value:
            p = re.compile(r"^[A-Z]{5,12}$")
>>>>>>> 6da2c93a
            if not p.match(market):
                raise TypeError("Binance market is invalid.")
        elif self.app.getExchange() == Exchange.KUCOIN.value:
            p = re.compile(r"^[1-9A-Z]{2,5}\-[1-9A-Z]{2,5}$")
            if not p.match(market):
                raise TypeError("Kucoin market is invalid.")

    def getOrders(self, market="", action="", status="all"):
        """Retrieves orders either live or simulation

        Parameters
        ----------
        market : str, optional
            Filters orders by market
        action : str, optional
            Filters orders by action
        status : str
            Filters orders by status, defaults to 'all'
        """

        # validate market is syntactically correct
        self._checkMarketSyntax(market)

        if action != "":
            # validate action is either a buy or sell
            if not action in ["buy", "sell"]:
                raise ValueError("Invalid order action.")

        # validate status is open, pending, done, active or all
        if not status in ["open", "pending", "done", "active", "all", "filled"]:
            raise ValueError("Invalid order status.")

        if self.app.getExchange() == Exchange.BINANCE.value:
            if self.mode == "live":
                # if config is provided and live connect to Binance account portfolio
                model = BAuthAPI(
                    self.app.getAPIKey(),
                    self.app.getAPISecret(),
                    self.app.getAPIURL(),
                    recv_window=self.app.getRecvWindow(),
                )
                # retrieve orders from live Binance account portfolio
                self.orders = model.getOrders(market, action, status)
                return self.orders
            else:
                # return dummy orders
                if market == "":
                    return self.orders
                else:
                    return self.orders[self.orders["market"] == market]

        if self.app.getExchange() == Exchange.KUCOIN.value:
            if self.mode == 'live':
                # if config is provided and live connect to Kucoin account portfolio
                model = KAuthAPI(
                    self.app.getAPIKey(), 
                    self.app.getAPISecret(), 
                    self.app.getAPIPassphrase(), 
                    self.app.getAPIURL()
                )
                # retrieve orders from live Kucoin account portfolio
                self.orders = model.getOrders(market, action, status)
                return self.orders
            else:
                if market == '':
                    return self.orders
                else:
                    return self.orders[self.orders['market'] == market]

        if self.app.getExchange() == Exchange.COINBASEPRO.value:
            if self.mode == "live":
                # if config is provided and live connect to Coinbase Pro account portfolio
                model = CBAuthAPI(
                    self.app.getAPIKey(),
                    self.app.getAPISecret(),
                    self.app.getAPIPassphrase(),
                    self.app.getAPIURL(),
                )
                # retrieve orders from live Coinbase Pro account portfolio
                self.orders = model.getOrders(market, action, status)
                return self.orders
            else:
                # return dummy orders
                if market == "":
                    return self.orders
                else:
                    if "market" in self.orders:
                        return self.orders[self.orders["market"] == market]
                    else:
                        return pd.DataFrame()
        if self.app.getExchange() == Exchange.DUMMY.value:
            return self.orders[
                [
                    "created_at",
                    "market",
                    "action",
                    "type",
                    "size",
                    "filled",
                    "fees",
                    "price",
                    "status",
                ]
            ]

    def getBalance(self, currency=""):
        """Retrieves balance either live or simulation

        Parameters
        ----------
        currency: str, optional
            Filters orders by currency
        """

        if self.app.getExchange() == Exchange.KUCOIN.value:
            if self.mode == 'live':
                model = KAuthAPI(self.app.getAPIKey(), self.app.getAPISecret(), self.app.getAPIPassphrase(), self.app.getAPIURL())
                df = model.getAccounts()
                if isinstance(df, pd.DataFrame):
                    if currency == '':
                        # retrieve all balances
                        return df
                    else:
                        # retrieve balance of specified currency
                        df_filtered = df[df['currency'] == currency]['available']
                        if len(df_filtered) == 0:
                            # return nil balance if no positive balance was found
                            return 0.0
                        else:
                            # return balance of specified currency (if positive)
                            if currency in ['EUR', 'GBP', 'USD']:
                                return float(truncate(float(df[df['currency'] == currency]['available'].values[0]), 2))
                            else:
                                return float(truncate(float(df[df['currency'] == currency]['available'].values[0]), 4))
                else:
                    return 0.0
            else:
                # return dummy balances
                if currency == '':
                    # retrieve all balances
                    return self.balance
                else:
                    if self.app.getExchange() == Exchange.KUCOIN.value:
                        self.balance = self.balance.replace('QUOTE', currency)
                    else:
                        # replace QUOTE and BASE placeholders
                        if currency in ['EUR','GBP','USD']:
                            self.balance = self.balance.replace('QUOTE', currency)
                        else:
                            self.balance = self.balance.replace('BASE', currency)

                    if self.balance.currency[self.balance.currency.isin([currency])].empty:
                        self.balance.loc[len(self.balance)] = [currency, 0, 0, 0]

                    # retrieve balance of specified currency
                    df = self.balance
                    df_filtered = df[df['currency'] == currency]['available']

                    if len(df_filtered) == 0:
                        # return nil balance if no positive balance was found
                        return 0.0
                    else:
                        # return balance of specified currency (if positive)
                        if currency in ['EUR', 'GBP', 'USD']:
                            return float(truncate(float(df[df['currency'] == currency]['available'].values[0]), 2))
                        else:
                            return float(truncate(float(df[df['currency'] == currency]['available'].values[0]), 4))

        elif self.app.getExchange() == Exchange.BINANCE.value:
            if self.mode == "live":
                model = BAuthAPI(
                    self.app.getAPIKey(),
                    self.app.getAPISecret(),
                    self.app.getAPIURL(),
                    recv_window=self.app.getRecvWindow(),
                )
                df = model.getAccount()
                if isinstance(df, pd.DataFrame):
                    if currency == "":
                        # retrieve all balances
                        return df
                    else:
                        # return nil if dataframe is empty
                        if len(df) == 0:
                            return 0.0

                        # retrieve balance of specified currency
                        df_filtered = df[df["currency"] == currency]["available"]
                        if len(df_filtered) == 0:
                            # return nil balance if no positive balance was found
                            return 0.0
                        else:
                            # return balance of specified currency (if positive)
                            if currency in ["EUR", "GBP", "USD"]:
                                return float(
                                    truncate(
                                        float(
                                            df[df["currency"] == currency][
                                                "available"
                                            ].values[0]
                                        ),
                                        2,
                                    )
                                )
                            else:
                                return float(
                                    truncate(
                                        float(
                                            df[df["currency"] == currency][
                                                "available"
                                            ].values[0]
                                        ),
                                        4,
                                    )
                                )
                else:
                    return 0.0
            else:
                # return dummy balances
                if currency == "":
                    # retrieve all balances
                    return self.balance
                else:
                    if self.app.getExchange() == Exchange.BINANCE.value:
                        self.balance = self.balance.replace("QUOTE", currency)
                    else:
                        # replace QUOTE and BASE placeholders
                        if currency in ["EUR", "GBP", "USD"]:
                            self.balance = self.balance.replace("QUOTE", currency)
                        else:
                            self.balance = self.balance.replace("BASE", currency)

                    if self.balance.currency[
                        self.balance.currency.isin([currency])
                    ].empty:
                        self.balance.loc[len(self.balance)] = [currency, 0, 0, 0]

                    # retrieve balance of specified currency
                    df = self.balance
                    df_filtered = df[df["currency"] == currency]["available"]

                    if len(df_filtered) == 0:
                        # return nil balance if no positive balance was found
                        return 0.0
                    else:
                        # return balance of specified currency (if positive)
                        if currency in ["EUR", "GBP", "USD"]:
                            return float(
                                truncate(
                                    float(
                                        df[df["currency"] == currency][
                                            "available"
                                        ].values[0]
                                    ),
                                    2,
                                )
                            )
                        else:
                            return float(
                                truncate(
                                    float(
                                        df[df["currency"] == currency][
                                            "available"
                                        ].values[0]
                                    ),
                                    4,
                                )
                            )

        elif self.app.getExchange() == Exchange.COINBASEPRO.value:
            if self.mode == "live":
                # if config is provided and live connect to Coinbase Pro account portfolio
                model = CBAuthAPI(
                    self.app.getAPIKey(),
                    self.app.getAPISecret(),
                    self.app.getAPIPassphrase(),
                    self.app.getAPIURL(),
                )
                if currency == "":
                    # retrieve all balances
                    return model.getAccounts()[
                        ["currency", "balance", "hold", "available"]
                    ]
                else:
                    df = model.getAccounts()

                    # return nil if dataframe is empty
                    if len(df) == 0:
                        return 0.0

                    # retrieve balance of specified currency
                    df_filtered = df[df["currency"] == currency]["available"]
                    if len(df_filtered) == 0:
                        # return nil balance if no positive balance was found
                        return 0.0
                    else:
                        # return balance of specified currency (if positive)
                        if currency in ["EUR", "GBP", "USD"]:
                            return float(
                                truncate(
                                    float(
                                        df[df["currency"] == currency][
                                            "available"
                                        ].values[0]
                                    ),
                                    2,
                                )
                            )
                        else:
                            return float(
                                truncate(
                                    float(
                                        df[df["currency"] == currency][
                                            "available"
                                        ].values[0]
                                    ),
                                    4,
                                )
                            )

            else:
                # return dummy balances

                if currency == "":
                    # retrieve all balances
                    return self.balance
                else:
                    # replace QUOTE and BASE placeholders
                    if currency in ["EUR", "GBP", "USD"]:
                        self.balance = self.balance.replace("QUOTE", currency)
                    elif currency in ["BCH", "BTC", "ETH", "LTC", "XLM"]:
                        self.balance = self.balance.replace("BASE", currency)

                    if (
                        self.balance.currency[
                            self.balance.currency.isin([currency])
                        ].empty
                        == True
                    ):
                        self.balance.loc[len(self.balance)] = [currency, 0, 0, 0]

                    # retrieve balance of specified currency
                    df = self.balance
                    df_filtered = df[df["currency"] == currency]["available"]

                    if len(df_filtered) == 0:
                        # return nil balance if no positive balance was found
                        return 0.0
                    else:
                        # return balance of specified currency (if positive)
                        if currency in ["EUR", "GBP", "USD"]:
                            return float(
                                truncate(
                                    float(
                                        df[df["currency"] == currency][
                                            "available"
                                        ].values[0]
                                    ),
                                    2,
                                )
                            )
                        else:
                            return float(
                                truncate(
                                    float(
                                        df[df["currency"] == currency][
                                            "available"
                                        ].values[0]
                                    ),
                                    4,
                                )
                            )
        else:
            # dummy account

            if currency == "":
                # retrieve all balances
                return self.balance
            else:
                # retrieve balance of specified currency
                df = self.balance
                df_filtered = df[df["currency"] == currency]["available"]

                if len(df_filtered) == 0:
                    # return nil balance if no positive balance was found
                    return 0.0
                else:
                    # return balance of specified currency (if positive)
                    return float(df[df["currency"] == currency]["available"].values[0])

    def depositBaseCurrency(self, base_currency: float) -> pd.DataFrame():
        if self.app.getExchange() != "dummy":
            raise Exception("depositBaseCurrency() is for dummy account usage only!")

        if base_currency <= 0:
            raise ValueError(f"Invalid base currency: {str(base_currency)}")

        self.balance.loc[
            self.balance["currency"] == self.app.getBaseCurrency(), "balance"
        ] = (
            self.balance.loc[
                self.balance["currency"] == self.app.getBaseCurrency(), "balance"
            ]
            + base_currency
        )
        self.balance.loc[
            self.balance["currency"] == self.app.getBaseCurrency(), "available"
        ] = self.balance.loc[
            self.balance["currency"] == self.app.getBaseCurrency(), "balance"
        ]
        return self.balance

    def depositQuoteCurrency(self, quote_currency: float) -> pd.DataFrame():
        if self.app.getExchange() != "dummy":
            raise Exception("depositBaseCurrency() is for dummy account usage only!")

        if quote_currency <= 0:
            raise ValueError(f"Invalid quote currency: {str(quote_currency)}")

        self.balance.loc[
            self.balance["currency"] == self.app.getQuoteCurrency(), "balance"
        ] = (
            self.balance.loc[
                self.balance["currency"] == self.app.getQuoteCurrency(), "balance"
            ]
            + quote_currency
        )
        self.balance.loc[
            self.balance["currency"] == self.app.getQuoteCurrency(), "available"
        ] = self.balance.loc[
            self.balance["currency"] == self.app.getQuoteCurrency(), "balance"
        ]
        return self.balance

    def withdrawBaseCurrency(self, base_currency: float) -> pd.DataFrame():
        if self.app.getExchange() != "dummy":
            raise Exception("depositBaseCurrency() is for dummy account usage only!")

        if base_currency <= 0:
            raise ValueError(f"Invalid base currency: {str(base_currency)}")

        if (
            float(
                self.balance.loc[
                    self.balance["currency"] == self.app.getBaseCurrency(), "balance"
                ]
                - base_currency
            )
            < 0
        ):
            raise ValueError("Insufficient funds!")

        self.balance.loc[
            self.balance["currency"] == self.app.getBaseCurrency(), "balance"
        ] = (
            self.balance.loc[
                self.balance["currency"] == self.app.getBaseCurrency(), "balance"
            ]
            - base_currency
        )
        self.balance.loc[
            self.balance["currency"] == self.app.getBaseCurrency(), "available"
        ] = self.balance.loc[
            self.balance["currency"] == self.app.getBaseCurrency(), "balance"
        ]
        return self.balance

    def withdrawQuoteCurrency(self, quote_currency: float) -> pd.DataFrame():
        if self.app.getExchange() != "dummy":
            raise Exception("depositBaseCurrency() is for dummy account usage only!")

        if quote_currency <= 0:
            raise ValueError(f"Invalid quote currency: {str(quote_currency)}")

        if (
            float(
                self.balance.loc[
                    self.balance["currency"] == self.app.getQuoteCurrency(), "balance"
                ]
                - quote_currency
            )
            < 0
        ):
            raise ValueError("Insufficient funds!")

        self.balance.loc[
            self.balance["currency"] == self.app.getQuoteCurrency(), "balance"
        ] = (
            self.balance.loc[
                self.balance["currency"] == self.app.getQuoteCurrency(), "balance"
            ]
            - quote_currency
        )
        self.balance.loc[
            self.balance["currency"] == self.app.getQuoteCurrency(), "available"
        ] = self.balance.loc[
            self.balance["currency"] == self.app.getQuoteCurrency(), "balance"
        ]
        return self.balance

    def marketBuy(
        self,
        market: str = "",
        quote_currency: float = 0.0,
        buy_percent: float = 100,
        price: float = 0.0,
    ) -> pd.DataFrame():
        if self.app.getExchange() != "dummy":
            raise Exception("depositBaseCurrency() is for dummy account usage only!")

        if price <= 0:
            raise ValueError(f"Invalid price: {str(price)}")

        if market == "":
            market = self.app.getMarket()

        p = re.compile(r"^[1-9A-Z]{2,5}\-[1-9A-Z]{2,5}$")
        if not p.match(market):
            raise ValueError(f"Invalid market: {market}")

        market_base_currency, market_quote_currency = market.split("-")

        if quote_currency > float(
            self.balance.loc[
                self.balance["currency"] == market_quote_currency, "balance"
            ]
        ):
            raise ValueError("Insufficient funds!")

        # update balances
        self.balance.loc[
            self.balance["currency"] == market_quote_currency, "balance"
        ] = (
            self.balance.loc[
                self.balance["currency"] == market_quote_currency, "balance"
            ]
            - quote_currency
        )
        self.balance.loc[
            self.balance["currency"] == market_quote_currency, "available"
        ] = self.balance.loc[
            self.balance["currency"] == market_quote_currency, "balance"
        ]
        fees = quote_currency * 0.001
        self.balance.loc[
            self.balance["currency"] == market_base_currency, "balance"
        ] = (
            self.balance.loc[
                self.balance["currency"] == market_base_currency, "balance"
            ]
            + (quote_currency / price)
            - (fees / price)
        )
        self.balance.loc[
            self.balance["currency"] == market_base_currency, "available"
        ] = self.balance.loc[
            self.balance["currency"] == market_base_currency, "balance"
        ]

        # update orders
        self.orders = self.orders.append(
            {
                "created_at": str(datetime.now()),
                "market": market,
                "action": "buy",
                "type": "market",
                "size": quote_currency,
                "filled": float(
                    self.balance.loc[
                        self.balance["currency"] == market_base_currency, "balance"
                    ]
                ),
                "fees": fees,
                "price": price,
                "status": "done",
            },
            ignore_index=True,
        )

        return True

    def marketSell(
        self,
        market: str = "",
        base_currency: float = 0.0,
        sell_percent: float = 100,
        price: float = 0.0,
    ) -> pd.DataFrame():
        if self.app.getExchange() != "dummy":
            raise Exception("depositBaseCurrency() is for dummy account usage only!")

        if price <= 0:
            raise ValueError(f"Invalid price: {str(price)}")

        if market == "":
            market = self.app.getMarket()

        p = re.compile(r"^[1-9A-Z]{2,5}\-[1-9A-Z]{2,5}$")
        if not p.match(market):
            raise ValueError(f"Invalid market: {market}")

        market_base_currency, market_quote_currency = market.split("-")

        if base_currency > float(
            self.balance.loc[
                self.balance["currency"] == market_base_currency, "balance"
            ]
        ):
            raise ValueError("Insufficient funds!")

        # update balances
        self.balance.loc[
            self.balance["currency"] == market_base_currency, "balance"
        ] = (
            self.balance.loc[
                self.balance["currency"] == market_base_currency, "balance"
            ]
            - base_currency
        )
        self.balance.loc[
            self.balance["currency"] == market_base_currency, "available"
        ] = self.balance.loc[
            self.balance["currency"] == market_base_currency, "balance"
        ]
        fees = (base_currency * price) * 0.001
        self.balance.loc[
            self.balance["currency"] == market_quote_currency, "balance"
        ] = (
            self.balance.loc[
                self.balance["currency"] == market_quote_currency, "balance"
            ]
            + (base_currency * price)
            - fees
        )
        self.balance.loc[
            self.balance["currency"] == market_quote_currency, "available"
        ] = self.balance.loc[
            self.balance["currency"] == market_quote_currency, "balance"
        ]

        # update orders
        self.orders = self.orders.append(
            {
                "created_at": str(datetime.now()),
                "market": market,
                "action": "sell",
                "type": "market",
                "size": base_currency,
                "filled": base_currency,
                "fees": fees,
                "price": price,
                "status": "done",
            },
            ignore_index=True,
        )

        return True

    def saveTrackerCSV(self, market="", save_file="tracker.csv"):
        """Saves order tracker to CSV

        Parameters
        ----------
        market : str, optional
            Filters orders by market
        save_file : str
            Output CSV file
        """

        # validate market is syntactically correct
        self._checkMarketSyntax(market)

        if self.mode == "live":
            if self.app.getExchange() == Exchange.COINBASEPRO.value:
                # retrieve orders from live Coinbase Pro account portfolio
                df = self.getOrders(market, "", "done")
            elif self.app.getExchange() == Exchange.BINANCE.value:
                # retrieve orders from live Binance account portfolio
                df = self.getOrders(market, "", "done")
            elif self.app.getExchange() == Exchange.KUCOIN.value:
                # retrieve orders from live Kucoin account portfolio
                df = self.getOrders(market, '', 'done')
            else:
                df = pd.DataFrame()
        else:
            # return dummy orders
            if market == "":
                df = self.orders
            else:
                if "market" in self.orders:
                    df = self.orders[self.orders["market"] == market]
                else:
                    df = pd.DataFrame()

        if list(df.keys()) != [
            "created_at",
            "market",
            "action",
            "type",
            "size",
            "value",
            "fees",
            "price",
            "status",
        ]:
            # no data, return early
            return False

        df_tracker = pd.DataFrame()

        last_action = ""
        for market in df["market"].sort_values().unique():
            df_market = df[df["market"] == market]

            df_buy = pd.DataFrame()
            df_sell = pd.DataFrame()

            pair = 0
            # pylint: disable=unused-variable
            for index, row in df_market.iterrows():
                if row["action"] == "buy":
                    pair = 1

                if pair == 1 and (row["action"] != last_action):
                    if row["action"] == "buy":
                        df_buy = row
                    elif row["action"] == "sell":
                        df_sell = row

                if row["action"] == "sell" and len(df_buy) != 0:
                    df_pair = pd.DataFrame(
                        [
                            [
                                df_sell["status"],
                                df_buy["market"],
                                df_buy["created_at"],
                                df_buy["type"],
                                df_buy["size"],
                                df_buy["value"],
                                df_buy["fees"],
                                df_buy["price"],
                                df_sell["created_at"],
                                df_sell["type"],
                                df_sell["size"],
                                df_sell["value"],
                                df_sell["fees"],
                                df_sell["price"],
                            ]
                        ],
                        columns=[
                            "status",
                            "market",
                            "buy_at",
                            "buy_type",
                            "buy_size",
                            "buy_value",
                            "buy_fees",
                            "buy_price",
                            "sell_at",
                            "sell_type",
                            "sell_size",
                            "sell_value",
                            "sell_fees",
                            "sell_price",
                        ],
                    )
                    df_tracker = df_tracker.append(df_pair, ignore_index=True)
                    pair = 0

                last_action = row["action"]

        if list(df_tracker.keys()) != [
            "status",
            "market",
            "buy_at",
            "buy_type",
            "buy_size",
            "buy_value",
            "buy_fees",
            "buy_price",
            "sell_at",
            "sell_type",
            "sell_size",
            "sell_value",
            "sell_fees",
            "sell_price",
        ]:
            # no data, return early
            return False

        df_tracker["profit"] = np.subtract(
            np.subtract(df_tracker["sell_value"], df_tracker["buy_value"]),
            np.add(df_tracker["buy_fees"], df_tracker["sell_fees"]),
        )
        df_tracker["margin"] = np.multiply(
            np.true_divide(df_tracker["profit"], df_tracker["buy_value"]), 100
        )
        df_sincebot = df_tracker[df_tracker["buy_at"] > "2021-02-1"]

        try:
            df_sincebot.to_csv(save_file, index=False)
        except OSError:
            raise SystemExit(f"Unable to save: {save_file}")<|MERGE_RESOLUTION|>--- conflicted
+++ resolved
@@ -63,13 +63,8 @@
             p = re.compile(r"^[1-9A-Z]{2,5}\-[1-9A-Z]{2,5}$")
             if not p.match(market):
                 raise TypeError("Coinbase Pro market is invalid.")
-<<<<<<< HEAD
-        elif self.app.getExchange() == "binance":
+        elif self.app.getExchange() == Exchange.BINANCE.value:
             p = re.compile(r"^[1-9A-Z]{5,12}$")
-=======
-        elif self.app.getExchange() == Exchange.BINANCE.value:
-            p = re.compile(r"^[A-Z]{5,12}$")
->>>>>>> 6da2c93a
             if not p.match(market):
                 raise TypeError("Binance market is invalid.")
         elif self.app.getExchange() == Exchange.KUCOIN.value:
