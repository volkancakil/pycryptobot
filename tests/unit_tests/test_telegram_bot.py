--- conflicted
+++ resolved
@@ -11,20 +11,9 @@
 
 sys.path.append(".")
 
-<<<<<<< HEAD
 wrapper = Wrapper("config.json")
 wrapper.helper.datafolder = os.path.join(os.curdir, "tests", "unit_tests", "data")
 
-=======
-# helper = TelegramHelper("config.json")
-# helper.datafolder = os.path.join(os.curdir, "tests", "unit_tests", "data")
-# actions = TelegramActions(helper)
-# control = TelegramControl(helper)
-# handler = TelegramHandler(helper.config["telegram"]["user_id"], helper)
-
-wrapper = Wrapper("config.json")
-wrapper.helper.datafolder = os.path.join(os.curdir, "tests", "unit_tests", "data")
->>>>>>> 9f9383da
 actions = TelegramActions(wrapper.helper)
 control = TelegramControl(wrapper.helper)
 handler = TelegramHandler(wrapper.helper.config["telegram"]["user_id"], wrapper.helper)
@@ -36,11 +25,7 @@
 
 def test_margins():  # pylint: disable=missing-function-docstring
     assert wrapper.helper.read_data(MARKET)
-<<<<<<< HEAD
     assert wrapper._actions._get_margin_text(MARKET)
-=======
-    assert actions._get_margin_text(MARKET)
->>>>>>> 9f9383da
 
 def test_get_active_bot_list():  # pylint: disable=missing-function-docstring
     result = wrapper.helper.get_active_bot_list("active")
@@ -71,11 +56,6 @@
 
 def test_get_closed_trades():  # pylint: disable=missing-function-docstring
     assert wrapper.closed_trades() != ""
-<<<<<<< HEAD
-
-=======
-    
->>>>>>> 9f9383da
 @unittest.skip
 def test_get_running_bot_info():  # pylint: disable=missing-function-docstring
     # helper.datafolder = os.path.join(os.curdir, "tests", "unit_tests", "data")
